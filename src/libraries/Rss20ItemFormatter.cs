// Licensed to the .NET Foundation under one or more agreements.
// The .NET Foundation licenses this file to you under the MIT license.
// See the LICENSE file in the project root for more information.

namespace Microsoft.ServiceModel.Syndication
{
    using Microsoft.ServiceModel.Syndication.Resources;
    using System;
    using System.Diagnostics.CodeAnalysis;
    using System.Runtime.CompilerServices;
    using System.Threading.Tasks;
    using System.Xml;
    using System.Xml.Schema;
    using System.Xml.Serialization;


    [XmlRoot(ElementName = Rss20Constants.ItemTag, Namespace = Rss20Constants.Rss20Namespace)]
    public class Rss20ItemFormatter : SyndicationItemFormatter
    {
        private Rss20FeedFormatter _feedSerializer;
        private Type _itemType;
        private bool _preserveAttributeExtensions;
        private bool _preserveElementExtensions;
        private bool _serializeExtensionsAsAtom;

        public Rss20ItemFormatter()
            : this(typeof(SyndicationItem))
        {
        }

        public Rss20ItemFormatter(Type itemTypeToCreate)
            : base()
        {
            if (itemTypeToCreate == null)
            {
                throw new ArgumentNullException("itemTypeToCreate");
            }
            if (!typeof(SyndicationItem).IsAssignableFrom(itemTypeToCreate))
            {
                throw new ArgumentException(String.Format(SR.InvalidObjectTypePassed, "itemTypeToCreate", "SyndicationItem"));
            }
            _feedSerializer = new Rss20FeedFormatter();
            _feedSerializer.PreserveAttributeExtensions = _preserveAttributeExtensions = true;
            _feedSerializer.PreserveElementExtensions = _preserveElementExtensions = true;
            _feedSerializer.SerializeExtensionsAsAtom = _serializeExtensionsAsAtom = true;
            _itemType = itemTypeToCreate;
        }

        public Rss20ItemFormatter(SyndicationItem itemToWrite)
            : this(itemToWrite, true)
        {
        }

        public Rss20ItemFormatter(SyndicationItem itemToWrite, bool serializeExtensionsAsAtom)
            : base(itemToWrite)
        {
            // No need to check that the parameter passed is valid - it is checked by the c'tor of the base class
            _feedSerializer = new Rss20FeedFormatter();
            _feedSerializer.PreserveAttributeExtensions = _preserveAttributeExtensions = true;
            _feedSerializer.PreserveElementExtensions = _preserveElementExtensions = true;
            _feedSerializer.SerializeExtensionsAsAtom = _serializeExtensionsAsAtom = serializeExtensionsAsAtom;
            _itemType = itemToWrite.GetType();
        }

        public bool PreserveAttributeExtensions
        {
            get { return _preserveAttributeExtensions; }
            set
            {
                _preserveAttributeExtensions = value;
                _feedSerializer.PreserveAttributeExtensions = value;
            }
        }

        public bool PreserveElementExtensions
        {
            get { return _preserveElementExtensions; }
            set
            {
                _preserveElementExtensions = value;
                _feedSerializer.PreserveElementExtensions = value;
            }
        }

        public bool SerializeExtensionsAsAtom
        {
            get { return _serializeExtensionsAsAtom; }
            set
            {
                _serializeExtensionsAsAtom = value;
                _feedSerializer.SerializeExtensionsAsAtom = value;
            }
        }

        public override string Version
        {
            get { return SyndicationVersions.Rss20; }
        }

        protected Type ItemType
        {
            get
            {
                return _itemType;
            }
        }

        public override bool CanRead(XmlReader reader)
        {
            if (reader == null)
            {
                throw new ArgumentNullException("reader");
            }

            return reader.IsStartElement(Rss20Constants.ItemTag, Rss20Constants.Rss20Namespace);
        }

        
        async Task WriteXml(XmlWriter writer)
        {
            if (writer == null)
            {
                throw new ArgumentNullException("writer");
            }
            await WriteItem(writer);
        }

        public override async Task ReadFromAsync(XmlReader reader)
        {
            if (!CanRead(reader))
            {
                throw new XmlException(String.Format(SR.UnknownItemXml, reader.LocalName, reader.NamespaceURI));
            }

            await ReadItemAsync(XmlReaderWrapper.CreateFromReader(reader));
        }

        public override async Task WriteTo(XmlWriter writer)
        {
            if (writer == null)
            {
                throw new ArgumentNullException("writer");
            }

            XmlWriterWrapper writerWrapper = XmlWriterWrapper.CreateFromWriter(writer);

            await writerWrapper.WriteStartElementAsync(Rss20Constants.ItemTag, Rss20Constants.Rss20Namespace);
            await WriteItem(writer);
            await writerWrapper.WriteEndElementAsync();
        }

        protected override SyndicationItem CreateItemInstance()
        {
            return SyndicationItemFormatter.CreateItemInstance(_itemType);
        }

<<<<<<< HEAD
        private async Task ReadItemAsync(XmlReaderWrapper reader)
        {
            SetItem(CreateItemInstance());
            await _feedSerializer.ReadItemFromAsync(XmlReaderWrapper.CreateFromReader(XmlDictionaryReader.CreateDictionaryReader(reader)), this.Item);
        }

        private async Task WriteItem(XmlWriter writer)
=======
        private void ReadItem(XmlReader reader)
        {
            SetItem(CreateItemInstance());
            _feedSerializer.ReadItemFrom(XmlDictionaryReader.CreateDictionaryReader(reader), this.Item);
        }

        private void WriteItem(XmlWriter writer)
>>>>>>> eff37a6a
        {
            if (this.Item == null)
            {
                throw new InvalidOperationException(SR.ItemFormatterDoesNotHaveItem);
            }
            XmlDictionaryWriter w = XmlDictionaryWriter.CreateDictionaryWriter(writer);
<<<<<<< HEAD
            await _feedSerializer.WriteItemContentsAsync(w, this.Item);
=======
            _feedSerializer.WriteItemContents(w, this.Item);
>>>>>>> eff37a6a
        }
    }

    [XmlRoot(ElementName = Rss20Constants.ItemTag, Namespace = Rss20Constants.Rss20Namespace)]
<<<<<<< HEAD
    public class Rss20ItemFormatter<TSyndicationItem> : Rss20ItemFormatter
=======
    public class Rss20ItemFormatter<TSyndicationItem> : Rss20ItemFormatter, IXmlSerializable
>>>>>>> eff37a6a
        where TSyndicationItem : SyndicationItem, new()
    {
        public Rss20ItemFormatter()
            : base(typeof(TSyndicationItem))
        {
        }
        public Rss20ItemFormatter(TSyndicationItem itemToWrite)
            : base(itemToWrite)
        {
        }
        public Rss20ItemFormatter(TSyndicationItem itemToWrite, bool serializeExtensionsAsAtom)
            : base(itemToWrite, serializeExtensionsAsAtom)
        {
        }

        protected override SyndicationItem CreateItemInstance()
        {
            return new TSyndicationItem();
        }
    }
}<|MERGE_RESOLUTION|>--- conflicted
+++ resolved
@@ -153,8 +153,7 @@
         {
             return SyndicationItemFormatter.CreateItemInstance(_itemType);
         }
-
-<<<<<<< HEAD
+        
         private async Task ReadItemAsync(XmlReaderWrapper reader)
         {
             SetItem(CreateItemInstance());
@@ -162,35 +161,18 @@
         }
 
         private async Task WriteItem(XmlWriter writer)
-=======
-        private void ReadItem(XmlReader reader)
-        {
-            SetItem(CreateItemInstance());
-            _feedSerializer.ReadItemFrom(XmlDictionaryReader.CreateDictionaryReader(reader), this.Item);
-        }
-
-        private void WriteItem(XmlWriter writer)
->>>>>>> eff37a6a
         {
             if (this.Item == null)
             {
                 throw new InvalidOperationException(SR.ItemFormatterDoesNotHaveItem);
             }
             XmlDictionaryWriter w = XmlDictionaryWriter.CreateDictionaryWriter(writer);
-<<<<<<< HEAD
             await _feedSerializer.WriteItemContentsAsync(w, this.Item);
-=======
-            _feedSerializer.WriteItemContents(w, this.Item);
->>>>>>> eff37a6a
         }
     }
 
     [XmlRoot(ElementName = Rss20Constants.ItemTag, Namespace = Rss20Constants.Rss20Namespace)]
-<<<<<<< HEAD
     public class Rss20ItemFormatter<TSyndicationItem> : Rss20ItemFormatter
-=======
-    public class Rss20ItemFormatter<TSyndicationItem> : Rss20ItemFormatter, IXmlSerializable
->>>>>>> eff37a6a
         where TSyndicationItem : SyndicationItem, new()
     {
         public Rss20ItemFormatter()
