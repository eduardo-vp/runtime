// Licensed to the .NET Foundation under one or more agreements.
// The .NET Foundation licenses this file to you under the MIT license.
// See the LICENSE file in the project root for more information.

using System.Collections.Generic;
using System.Data.Common;
using System.Data.Sql;
using System.Data.SqlTypes;
using System.Diagnostics;
using System.Globalization;
using System.IO;
using System.Text;
using System.Threading;
using System.Threading.Tasks;
using System.Xml;
using Microsoft.SqlServer.Server;
using MSS = Microsoft.SqlServer.Server;

namespace System.Data.SqlClient
{

    internal struct SNIErrorDetails
    {
        public string errorMessage;
        public uint nativeError;
        public uint sniErrorNumber;
        public int provider;
        public uint lineNumber;
        public string function;
        public Exception exception;
    }

    // The TdsParser Object controls reading/writing to the netlib, parsing the tds,
    // and surfacing objects to the user.
    internal sealed partial class TdsParser
    {
        // Default state object for parser
        internal TdsParserStateObject _physicalStateObj = null; // Default stateObj and connection for Dbnetlib and non-MARS SNI.

        // Also, default logical stateObj and connection for MARS over SNI.
        internal TdsParserStateObject _pMarsPhysicalConObj = null; // With MARS enabled, cached physical stateObj and connection.

        // Must keep this around - especially for callbacks on pre-MARS
        // ReadAsync which will return if physical connection broken!
        //
        // Per Instance TDS Parser variables
        //

        // Constants
        private const int constBinBufferSize = 4096; // Size of the buffer used to read input parameter of type Stream
        private const int constTextBufferSize = 4096; // Size of the buffer (in chars) user to read input parameter of type TextReader

        // State variables
        internal TdsParserState _state = TdsParserState.Closed; // status flag for connection

        private string _server = "";                            // name of server that the parser connects to

        internal volatile bool _fResetConnection = false;                 // flag to denote whether we are needing to call sp_reset
        internal volatile bool _fPreserveTransaction = false;             // flag to denote whether we need to preserve the transaction when reseting

        private SqlCollation _defaultCollation;                         // default collation from the server

        private int _defaultCodePage;

        private int _defaultLCID;

        internal Encoding _defaultEncoding = null;                  // for sql character data

        private static EncryptionOptions s_sniSupportedEncryptionOption = TdsParserStateObjectFactory.Singleton.EncryptionOptions;

        private EncryptionOptions _encryptionOption = s_sniSupportedEncryptionOption;

        private SqlInternalTransaction _currentTransaction;
        private SqlInternalTransaction _pendingTransaction;    // pending transaction for Yukon and beyond.

        //  need to hold on to the transaction id if distributed transaction merely rolls back without defecting.
        private long _retainedTransactionId = SqlInternalTransaction.NullTransactionId;

        // This counter is used for the entire connection to track the open result count for all
        // operations not under a transaction.
        private int _nonTransactedOpenResultCount = 0;

        // Connection reference
        private SqlInternalConnectionTds _connHandler;

        // Async/Mars variables
        private bool _fMARS = false;

        internal bool _loginWithFailover = false; // set to true while connect in failover mode so parser state object can adjust its logic

        internal AutoResetEvent _resetConnectionEvent = null;  // Used to serialize executes and call reset on first execute only.

        internal TdsParserSessionPool _sessionPool = null;  // initialized only when we're a MARS parser.

        // Version variables

        private bool _isYukon = false; // set to true if speaking to Yukon or later

        private bool _isKatmai = false;

        private bool _isDenali = false;

        private byte[] _sniSpnBuffer = null;

        // SqlStatistics
        private SqlStatistics _statistics = null;

        private bool _statisticsIsInTransaction = false;

        //
        // STATIC TDS Parser variables
        //

        // NIC address caching
        private static byte[] s_nicAddress;             // cache the NIC address from the registry

        // SSPI variables

        private volatile static uint s_maxSSPILength = 0;     // variable to hold max SSPI data size, keep for token from server

        // textptr sequence
        private static readonly byte[] s_longDataHeader = { 0x10, 0xff, 0xff, 0xff, 0xff, 0xff, 0xff, 0xff, 0xff, 0xff, 0xff, 0xff, 0xff, 0xff, 0xff, 0xff, 0xff, 0xff, 0xff, 0xff, 0xff, 0xff, 0xff, 0xff, 0xff };

        private static object s_tdsParserLock = new object();


        // XML metadata substitute sequence
        private static readonly byte[] s_xmlMetadataSubstituteSequence = { 0xe7, 0xff, 0xff, 0x00, 0x00, 0x00, 0x00, 0x00 };

        // size of Guid  (e.g. _clientConnectionId, ActivityId.Id)
        private const int GUID_SIZE = 16;

        // NOTE: You must take the internal connection's _parserLock before modifying this
        internal bool _asyncWrite = false;

        internal TdsParser(bool MARS, bool fAsynchronous)
        {
            _fMARS = MARS; // may change during Connect to pre Yukon servers
            
            _physicalStateObj = TdsParserStateObjectFactory.Singleton.CreateTdsParserStateObject(this);
        }

        internal SqlInternalConnectionTds Connection
        {
            get
            {
                return _connHandler;
            }
        }

        internal SqlInternalTransaction CurrentTransaction
        {
            get
            {
                return _currentTransaction;
            }
            set
            {
                Debug.Assert(value == _currentTransaction
                          || null == _currentTransaction
                          || null == value
                          || (null != _currentTransaction && !_currentTransaction.IsLocal), "attempting to change current transaction?");

                // If there is currently a transaction active, we don't want to
                // change it; this can occur when there is a delegated transaction
                // and the user attempts to do an API begin transaction; in these
                // cases, it's safe to ignore the set.
                if ((null == _currentTransaction && null != value)
                  || (null != _currentTransaction && null == value))
                {
                    _currentTransaction = value;
                }
            }
        }

        internal int DefaultLCID
        {
            get
            {
                return _defaultLCID;
            }
        }

        internal EncryptionOptions EncryptionOptions
        {
            get
            {
                return _encryptionOption;
            }
            set
            {
                _encryptionOption = value;
            }
        }

        internal bool IsKatmaiOrNewer
        {
            get
            {
                return _isKatmai;
            }
        }

        internal bool MARSOn
        {
            get
            {
                return _fMARS;
            }
        }

        internal SqlInternalTransaction PendingTransaction
        {
            get
            {
                return _pendingTransaction;
            }
            set
            {
                Debug.Assert(null != value, "setting a non-null PendingTransaction?");
                _pendingTransaction = value;
            }
        }

        internal string Server
        {
            get
            {
                return _server;
            }
        }

        internal TdsParserState State
        {
            get
            {
                return _state;
            }
            set
            {
                _state = value;
            }
        }

        internal SqlStatistics Statistics
        {
            get
            {
                return _statistics;
            }
            set
            {
                _statistics = value;
            }
        }



        internal int IncrementNonTransactedOpenResultCount()
        {
            // IMPORTANT - this increments the connection wide open result count for all
            // operations not under a transaction!  Do not call if you intend to modify the 
            // count for a transaction!
            Debug.Assert(_nonTransactedOpenResultCount >= 0, "Unexpected result count state");
            int result = Interlocked.Increment(ref _nonTransactedOpenResultCount);
            return result;
        }

        internal void DecrementNonTransactedOpenResultCount()
        {
            // IMPORTANT - this decrements the connection wide open result count for all
            // operations not under a transaction!  Do not call if you intend to modify the 
            // count for a transaction!
            Interlocked.Decrement(ref _nonTransactedOpenResultCount);
            Debug.Assert(_nonTransactedOpenResultCount >= 0, "Unexpected result count state");
        }

        internal void ProcessPendingAck(TdsParserStateObject stateObj)
        {
            if (stateObj._attentionSent)
            {
                ProcessAttention(stateObj);
            }
        }

        internal void Connect(ServerInfo serverInfo, SqlInternalConnectionTds connHandler, bool ignoreSniOpenTimeout, long timerExpire, bool encrypt, bool trustServerCert, bool integratedSecurity, bool withFailover)
        {
            if (_state != TdsParserState.Closed)
            {
                Debug.Assert(false, "TdsParser.Connect called on non-closed connection!");
                return;
            }

            _connHandler = connHandler;
            _loginWithFailover = withFailover;

            uint sniStatus = TdsParserStateObjectFactory.Singleton.SNIStatus;

            if (sniStatus != TdsEnums.SNI_SUCCESS)
            {
                _physicalStateObj.AddError(ProcessSNIError(_physicalStateObj));
                _physicalStateObj.Dispose();
                ThrowExceptionAndWarning(_physicalStateObj);
                Debug.Assert(false, "SNI returned status != success, but no error thrown?");
            }

            _sniSpnBuffer = null;

            if (integratedSecurity)
            {
                LoadSSPILibrary();
            }

            byte[] instanceName = null;

            Debug.Assert(_connHandler != null, "SqlConnectionInternalTds handler can not be null at this point.");
            _connHandler.TimeoutErrorInternal.EndPhase(SqlConnectionTimeoutErrorPhase.PreLoginBegin);
            _connHandler.TimeoutErrorInternal.SetAndBeginPhase(SqlConnectionTimeoutErrorPhase.InitializeConnection);

            bool fParallel = _connHandler.ConnectionOptions.MultiSubnetFailover;

            _physicalStateObj.CreatePhysicalSNIHandle(serverInfo.ExtendedServerName, ignoreSniOpenTimeout, timerExpire,
                        out instanceName, ref _sniSpnBuffer, false, true, fParallel, integratedSecurity);

            if (TdsEnums.SNI_SUCCESS != _physicalStateObj.Status)
            {
                _physicalStateObj.AddError(ProcessSNIError(_physicalStateObj));

                // Since connect failed, free the unmanaged connection memory.
                // HOWEVER - only free this after the netlib error was processed - if you
                // don't, the memory for the connection object might not be accurate and thus
                // a bad error could be returned (as it was when it was freed to early for me).
                _physicalStateObj.Dispose();
                ThrowExceptionAndWarning(_physicalStateObj);
                Debug.Assert(false, "SNI returned status != success, but no error thrown?");
            }

            _server = serverInfo.ResolvedServerName;

            if (null != connHandler.PoolGroupProviderInfo)
            {
                // If we are pooling, check to see if we were processing an
                // alias which has changed, which means we need to clean out
                // the pool. See Webdata 104293.
                // This should not apply to routing, as it is not an alias change, routed connection 
                // should still use VNN of AlwaysOn cluster as server for pooling purposes.
                connHandler.PoolGroupProviderInfo.AliasCheck(serverInfo.PreRoutingServerName == null ?
                    serverInfo.ResolvedServerName : serverInfo.PreRoutingServerName);
            }
            _state = TdsParserState.OpenNotLoggedIn;
            _physicalStateObj.SniContext = SniContext.Snix_PreLoginBeforeSuccessfulWrite;
            _physicalStateObj.TimeoutTime = timerExpire;

            bool marsCapable = false;

            _connHandler.TimeoutErrorInternal.EndPhase(SqlConnectionTimeoutErrorPhase.InitializeConnection);
            _connHandler.TimeoutErrorInternal.SetAndBeginPhase(SqlConnectionTimeoutErrorPhase.SendPreLoginHandshake);

            uint result = _physicalStateObj.SniGetConnectionId(ref _connHandler._clientConnectionId);
            Debug.Assert(result == TdsEnums.SNI_SUCCESS, "Unexpected failure state upon calling SniGetConnectionId");

            SendPreLoginHandshake(instanceName, encrypt);

            _connHandler.TimeoutErrorInternal.EndPhase(SqlConnectionTimeoutErrorPhase.SendPreLoginHandshake);
            _connHandler.TimeoutErrorInternal.SetAndBeginPhase(SqlConnectionTimeoutErrorPhase.ConsumePreLoginHandshake);

            _physicalStateObj.SniContext = SniContext.Snix_PreLogin;

            PreLoginHandshakeStatus status = ConsumePreLoginHandshake(encrypt, trustServerCert, integratedSecurity, out marsCapable, out _connHandler._fedAuthRequired);

            if (status == PreLoginHandshakeStatus.InstanceFailure)
            {
                _physicalStateObj.Dispose(); // Close previous connection

                // On Instance failure re-connect and flush SNI named instance cache.
                _physicalStateObj.SniContext = SniContext.Snix_Connect;

                _physicalStateObj.CreatePhysicalSNIHandle(serverInfo.ExtendedServerName, ignoreSniOpenTimeout, timerExpire, out instanceName, ref _sniSpnBuffer, true, true, fParallel, integratedSecurity);

                if (TdsEnums.SNI_SUCCESS != _physicalStateObj.Status)
                {
                    _physicalStateObj.AddError(ProcessSNIError(_physicalStateObj));
                    ThrowExceptionAndWarning(_physicalStateObj);
                }

                uint retCode = _physicalStateObj.SniGetConnectionId(ref _connHandler._clientConnectionId);

                Debug.Assert(retCode == TdsEnums.SNI_SUCCESS, "Unexpected failure state upon calling SniGetConnectionId");

                SendPreLoginHandshake(instanceName, encrypt);
                status = ConsumePreLoginHandshake(encrypt, trustServerCert, integratedSecurity, out marsCapable, out _connHandler._fedAuthRequired); 

                // Don't need to check for Sphinx failure, since we've already consumed
                // one pre-login packet and know we are connecting to Shiloh.
                if (status == PreLoginHandshakeStatus.InstanceFailure)
                {
                    throw SQL.InstanceFailure();
                }
            }

            if (_fMARS && marsCapable)
            {
                // if user explicitly disables mars or mars not supported, don't create the session pool
                _sessionPool = new TdsParserSessionPool(this);
            }
            else
            {
                _fMARS = false;
            }
            return;
        }

        internal void RemoveEncryption()
        {
            Debug.Assert(_encryptionOption == EncryptionOptions.LOGIN, "Invalid encryption option state");

            uint error = _physicalStateObj.DisabeSsl();

            if (error != TdsEnums.SNI_SUCCESS)
            {
                _physicalStateObj.AddError(ProcessSNIError(_physicalStateObj));
                ThrowExceptionAndWarning(_physicalStateObj);
            }

            // create a new packet encryption changes the internal packet size
            _physicalStateObj.ClearAllWritePackets();
            
        }

        internal void EnableMars()
        {
            if (_fMARS)
            {
                // Cache physical stateObj and connection.
                _pMarsPhysicalConObj = _physicalStateObj;

                if(TdsParserStateObjectFactory.UseManagedSNI) _pMarsPhysicalConObj.IncrementPendingCallbacks();

                uint info = 0;
                uint error = _pMarsPhysicalConObj.EnableMars(ref info);

                if (error != TdsEnums.SNI_SUCCESS)
                {
                    _physicalStateObj.AddError(ProcessSNIError(_physicalStateObj));
                    ThrowExceptionAndWarning(_physicalStateObj);
                }

                PostReadAsyncForMars();

                _physicalStateObj = CreateSession(); // Create and open default MARS stateObj and connection.
            }
        }

        internal TdsParserStateObject CreateSession()
        {
            return TdsParserStateObjectFactory.Singleton.CreateSessionObject(this, _pMarsPhysicalConObj, true);
        }

        internal TdsParserStateObject GetSession(object owner)
        {
            TdsParserStateObject session = null;
            if (MARSOn)
            {
                session = _sessionPool.GetSession(owner);

                Debug.Assert(!session._pendingData, "pending data on a pooled MARS session");
            }
            else
            {
                session = _physicalStateObj;
            }
            Debug.Assert(session._outputPacketNumber == 1, "The packet number is expected to be 1");
            return session;
        }

        internal void PutSession(TdsParserStateObject session)
        {
            session.AssertStateIsClean();

            if (MARSOn)
            {
                // This will take care of disposing if the parser is closed
                _sessionPool.PutSession(session);
            }
            else if ((_state == TdsParserState.Closed) || (_state == TdsParserState.Broken))
            {
                // Parser is closed\broken - dispose the stateObj
                Debug.Assert(session == _physicalStateObj, "MARS is off, but session to close is not the _physicalStateObj");
                _physicalStateObj.SniContext = SniContext.Snix_Close;
#if DEBUG
                _physicalStateObj.InvalidateDebugOnlyCopyOfSniContext();
#endif
                _physicalStateObj.Dispose();
            }
            else
            {
                // Non-MARS, and session is ok - remove its owner
                _physicalStateObj.Owner = null;
            }
        }


        private void SendPreLoginHandshake(byte[] instanceName, bool encrypt)
        {
            // PreLoginHandshake buffer consists of:
            // 1) Standard header, with type = MT_PRELOGIN
            // 2) Consecutive 5 bytes for each option, (1 byte length, 2 byte offset, 2 byte payload length)
            // 3) Consecutive data blocks for each option

            // NOTE: packet data needs to be big endian - not the standard little endian used by
            // the rest of the parser.

            _physicalStateObj._outputMessageType = TdsEnums.MT_PRELOGIN;

            // Initialize option offset into payload buffer
            // 5 bytes for each option (1 byte length, 2 byte offset, 2 byte payload length)
            int offset = (int)PreLoginOptions.NUMOPT * 5 + 1;

            byte[] payload = new byte[(int)PreLoginOptions.NUMOPT * 5 + TdsEnums.MAX_PRELOGIN_PAYLOAD_LENGTH];
            int payloadLength = 0;

            for (int option = (int)PreLoginOptions.VERSION; option < (int)PreLoginOptions.NUMOPT; option++)
            {
                int optionDataSize = 0;

                // Fill in the option
                _physicalStateObj.WriteByte((byte)option);

                // Fill in the offset of the option data
                _physicalStateObj.WriteByte((byte)((offset & 0xff00) >> 8)); // send upper order byte
                _physicalStateObj.WriteByte((byte)(offset & 0x00ff)); // send lower order byte

                switch (option)
                {
                    case (int)PreLoginOptions.VERSION:
                        Version systemDataVersion = ADP.GetAssemblyVersion();

                        // Major and minor
                        payload[payloadLength++] = (byte)(systemDataVersion.Major & 0xff);
                        payload[payloadLength++] = (byte)(systemDataVersion.Minor & 0xff);

                        // Build (Big Endian)
                        payload[payloadLength++] = (byte)((systemDataVersion.Build & 0xff00) >> 8);
                        payload[payloadLength++] = (byte)(systemDataVersion.Build & 0xff);

                        // Sub-build (Little Endian)
                        payload[payloadLength++] = (byte)(systemDataVersion.Revision & 0xff);
                        payload[payloadLength++] = (byte)((systemDataVersion.Revision & 0xff00) >> 8);
                        offset += 6;
                        optionDataSize = 6;
                        break;

                    case (int)PreLoginOptions.ENCRYPT:
                        if (_encryptionOption == EncryptionOptions.NOT_SUP)
                        {
                            // If OS doesn't support encryption, inform server not supported.
                            payload[payloadLength] = (byte)EncryptionOptions.NOT_SUP;
                        }
                        else
                        {
                            // Else, inform server of user request.
                            if (encrypt)
                            {
                                payload[payloadLength] = (byte)EncryptionOptions.ON;
                                _encryptionOption = EncryptionOptions.ON;
                            }
                            else
                            {
                                payload[payloadLength] = (byte)EncryptionOptions.OFF;
                                _encryptionOption = EncryptionOptions.OFF;
                            }
                        }

                        payloadLength += 1;
                        offset += 1;
                        optionDataSize = 1;
                        break;

                    case (int)PreLoginOptions.INSTANCE:
                        int i = 0;

                        while (instanceName[i] != 0)
                        {
                            payload[payloadLength] = instanceName[i];
                            payloadLength++;
                            i++;
                        }

                        payload[payloadLength] = 0; // null terminate
                        payloadLength++;
                        i++;

                        offset += i;
                        optionDataSize = i;
                        break;

                    case (int)PreLoginOptions.THREADID:
                        int threadID = TdsParserStaticMethods.GetCurrentThreadIdForTdsLoginOnly();

                        payload[payloadLength++] = (byte)((0xff000000 & threadID) >> 24);
                        payload[payloadLength++] = (byte)((0x00ff0000 & threadID) >> 16);
                        payload[payloadLength++] = (byte)((0x0000ff00 & threadID) >> 8);
                        payload[payloadLength++] = (byte)(0x000000ff & threadID);
                        offset += 4;
                        optionDataSize = 4;
                        break;

                    case (int)PreLoginOptions.MARS:
                        payload[payloadLength++] = (byte)(_fMARS ? 1 : 0);
                        offset += 1;
                        optionDataSize += 1;
                        break;

                    case (int)PreLoginOptions.TRACEID:
                        byte[] connectionIdBytes = _connHandler._clientConnectionId.ToByteArray();
                        Debug.Assert(GUID_SIZE == connectionIdBytes.Length);
                        Buffer.BlockCopy(connectionIdBytes, 0, payload, payloadLength, GUID_SIZE);
                        payloadLength += GUID_SIZE;
                        offset += GUID_SIZE;
                        optionDataSize = GUID_SIZE;

                        ActivityCorrelator.ActivityId actId = ActivityCorrelator.Next();
                        connectionIdBytes = actId.Id.ToByteArray();
                        Buffer.BlockCopy(connectionIdBytes, 0, payload, payloadLength, GUID_SIZE);
                        payloadLength += GUID_SIZE;
                        payload[payloadLength++] = (byte)(0x000000ff & actId.Sequence);
                        payload[payloadLength++] = (byte)((0x0000ff00 & actId.Sequence) >> 8);
                        payload[payloadLength++] = (byte)((0x00ff0000 & actId.Sequence) >> 16);
                        payload[payloadLength++] = (byte)((0xff000000 & actId.Sequence) >> 24);
                        int actIdSize = GUID_SIZE + sizeof(uint);
                        offset += actIdSize;
                        optionDataSize += actIdSize;
                        break;

                    case (int)PreLoginOptions.FEDAUTHREQUIRED:
                        payload[payloadLength++] = 0x01;
                        offset += 1;
                        optionDataSize += 1;
                        break;

                    default:
                        Debug.Assert(false, "UNKNOWN option in SendPreLoginHandshake");
                        break;
                }

                // Write data length
                _physicalStateObj.WriteByte((byte)((optionDataSize & 0xff00) >> 8));
                _physicalStateObj.WriteByte((byte)(optionDataSize & 0x00ff));
            }

            // Write out last option - to let server know the second part of packet completed
            _physicalStateObj.WriteByte((byte)PreLoginOptions.LASTOPT);

            // Write out payload
            _physicalStateObj.WriteByteArray(payload, payloadLength, 0);

            // Flush packet
            _physicalStateObj.WritePacket(TdsEnums.HARDFLUSH);
        }

        private PreLoginHandshakeStatus ConsumePreLoginHandshake(bool encrypt, bool trustServerCert, bool integratedSecurity, out bool marsCapable, out bool fedAuthRequired )
        {
            marsCapable = _fMARS; // Assign default value
            fedAuthRequired = false;
            bool isYukonOrLater = false;
            Debug.Assert(_physicalStateObj._syncOverAsync, "Should not attempt pends in a synchronous call");
            bool result = _physicalStateObj.TryReadNetworkPacket();
            if (!result) { throw SQL.SynchronousCallMayNotPend(); }

            if (_physicalStateObj._inBytesRead == 0)
            {
                // If the server did not respond then something has gone wrong and we need to close the connection
                _physicalStateObj.AddError(new SqlError(0, (byte)0x00, TdsEnums.FATAL_ERROR_CLASS, _server, SQLMessage.PreloginError(), "", 0));
                _physicalStateObj.Dispose();
                ThrowExceptionAndWarning(_physicalStateObj);
            }

            if (!_physicalStateObj.TryProcessHeader()) { throw SQL.SynchronousCallMayNotPend(); }

            if (_physicalStateObj._inBytesPacket > TdsEnums.MAX_PACKET_SIZE || _physicalStateObj._inBytesPacket <= 0)
            {
                throw SQL.ParsingError();
            }
            byte[] payload = new byte[_physicalStateObj._inBytesPacket];

            Debug.Assert(_physicalStateObj._syncOverAsync, "Should not attempt pends in a synchronous call");
            result = _physicalStateObj.TryReadByteArray(payload, 0, payload.Length);
            if (!result) { throw SQL.SynchronousCallMayNotPend(); }

            if (payload[0] == 0xaa)
            {
                // If the first byte is 0xAA, we are connecting to a 6.5 or earlier server, which
                // is not supported. 
                throw SQL.InvalidSQLServerVersionUnknown();
            }

            int offset = 0;
            int payloadOffset = 0;
            int payloadLength = 0;
            int option = payload[offset++];

            while (option != (byte)PreLoginOptions.LASTOPT)
            {
                switch (option)
                {
                    case (int)PreLoginOptions.VERSION:
                        payloadOffset = payload[offset++] << 8 | payload[offset++];
                        payloadLength = payload[offset++] << 8 | payload[offset++];

                        byte majorVersion = payload[payloadOffset];
                        byte minorVersion = payload[payloadOffset + 1];
                        int level = (payload[payloadOffset + 2] << 8) |
                                             payload[payloadOffset + 3];

                        isYukonOrLater = majorVersion >= 9;
                        if (!isYukonOrLater)
                        {
                            marsCapable = false;            // If pre-Yukon, MARS not supported.
                        }

                        break;

                    case (int)PreLoginOptions.ENCRYPT:
                        payloadOffset = payload[offset++] << 8 | payload[offset++];
                        payloadLength = payload[offset++] << 8 | payload[offset++];

                        EncryptionOptions serverOption = (EncryptionOptions)payload[payloadOffset];

                        /* internal enum EncryptionOptions {
                            OFF,
                            ON,
                            NOT_SUP,
                            REQ,
                            LOGIN
                        } */

                        switch (_encryptionOption)
                        {
                            case (EncryptionOptions.ON):
                                if (serverOption == EncryptionOptions.NOT_SUP)
                                {
                                    _physicalStateObj.AddError(new SqlError(TdsEnums.ENCRYPTION_NOT_SUPPORTED, (byte)0x00, TdsEnums.FATAL_ERROR_CLASS, _server, SQLMessage.EncryptionNotSupportedByServer(), "", 0));
                                    _physicalStateObj.Dispose();
                                    ThrowExceptionAndWarning(_physicalStateObj);
                                }

                                break;

                            case (EncryptionOptions.OFF):
                                if (serverOption == EncryptionOptions.OFF)
                                {
                                    // Only encrypt login.
                                    _encryptionOption = EncryptionOptions.LOGIN;
                                }
                                else if (serverOption == EncryptionOptions.REQ)
                                {
                                    // Encrypt all.
                                    _encryptionOption = EncryptionOptions.ON;
                                }

                                break;

                            case (EncryptionOptions.NOT_SUP):
                                if (serverOption == EncryptionOptions.REQ)
                                {
                                    _physicalStateObj.AddError(new SqlError(TdsEnums.ENCRYPTION_NOT_SUPPORTED, (byte)0x00, TdsEnums.FATAL_ERROR_CLASS, _server, SQLMessage.EncryptionNotSupportedByClient(), "", 0));
                                    _physicalStateObj.Dispose();
                                    ThrowExceptionAndWarning(_physicalStateObj);
                                }

                                break;

                            default:
                                Debug.Assert(false, "Invalid client encryption option detected");
                                break;
                        }

                        if (_encryptionOption == EncryptionOptions.ON ||
                            _encryptionOption == EncryptionOptions.LOGIN)
                        {
<<<<<<< HEAD
                            UInt32 error = 0;
                            // If we're using legacy server certificate validation behavior (not using access token), then validate if Encrypt=true and Trust Sever Certificate = false.
                            // If using access token, validate if Trust Server Certificate=false.
                            bool shouldValidateServerCert = (encrypt && !trustServerCert) || (_connHandler._accessTokenInBytes != null && !trustServerCert);
                            UInt32 info = (shouldValidateServerCert ? TdsEnums.SNI_SSL_VALIDATE_CERTIFICATE : 0)
=======
                            uint error = 0;
                            uint info = ((encrypt && !trustServerCert) ? TdsEnums.SNI_SSL_VALIDATE_CERTIFICATE : 0)
>>>>>>> d5f10c23
                                | (isYukonOrLater ? TdsEnums.SNI_SSL_USE_SCHANNEL_CACHE : 0);

                            if (encrypt && !integratedSecurity)
                            {
                                // optimization: in case of SQL Authentication and encryption, set SNI_SSL_IGNORE_CHANNEL_BINDINGS to let SNI 
                                // know that it does not need to allocate/retrieve the Channel Bindings from the SSL context.
                                // This applies to Native SNI 
                                info |= TdsEnums.SNI_SSL_IGNORE_CHANNEL_BINDINGS;
                            }

                            error = _physicalStateObj.EnableSsl(ref info);

                            if (error != TdsEnums.SNI_SUCCESS)
                            {
                                _physicalStateObj.AddError(ProcessSNIError(_physicalStateObj));
                                ThrowExceptionAndWarning(_physicalStateObj);
                            }

                            WaitForSSLHandShakeToComplete(ref error);
                            
                            // create a new packet encryption changes the internal packet size
                            _physicalStateObj.ClearAllWritePackets();
                        }

                        break;

                    case (int)PreLoginOptions.INSTANCE:
                        payloadOffset = payload[offset++] << 8 | payload[offset++];
                        payloadLength = payload[offset++] << 8 | payload[offset++];

                        byte ERROR_INST = 0x1;
                        byte instanceResult = payload[payloadOffset];

                        if (instanceResult == ERROR_INST)
                        {
                            // Check if server says ERROR_INST. That either means the cached info
                            // we used to connect is not valid or we connected to a named instance
                            // listening on default params.
                            return PreLoginHandshakeStatus.InstanceFailure;
                        }

                        break;

                    case (int)PreLoginOptions.THREADID:
                        // DO NOTHING FOR THREADID
                        offset += 4;
                        break;

                    case (int)PreLoginOptions.MARS:
                        payloadOffset = payload[offset++] << 8 | payload[offset++];
                        payloadLength = payload[offset++] << 8 | payload[offset++];

                        marsCapable = (payload[payloadOffset] == 0 ? false : true);

                        Debug.Assert(payload[payloadOffset] == 0 || payload[payloadOffset] == 1, "Value for Mars PreLoginHandshake option not equal to 1 or 0!");
                        break;

                    case (int)PreLoginOptions.TRACEID:
                        // DO NOTHING FOR TRACEID
                        offset += 4;
                        break;

                    case (int)PreLoginOptions.FEDAUTHREQUIRED:
                        payloadOffset = payload[offset++] << 8 | payload[offset++];
                        payloadLength = payload[offset++] << 8 | payload[offset++];

                        // Only 0x00 and 0x01 are accepted values from the server.
                        if (payload[payloadOffset] != 0x00 && payload[payloadOffset] != 0x01)
                        {
                            throw SQL.ParsingErrorValue(ParsingErrorState.FedAuthRequiredPreLoginResponseInvalidValue, (int)payload[payloadOffset]);
                        }

                        // We must NOT use the response for the FEDAUTHREQUIRED PreLogin option, if AccessToken is not null, meaning token based authentication is used.
                        if (_connHandler.ConnectionOptions != null || _connHandler._accessTokenInBytes != null)
                        {
                            fedAuthRequired = payload[payloadOffset] == 0x01 ? true : false;
                        }
                        break;

                    default:
                        Debug.Assert(false, "UNKNOWN option in ConsumePreLoginHandshake, option:" + option);

                        // DO NOTHING FOR THESE UNKNOWN OPTIONS
                        offset += 4;

                        break;
                }

                if (offset < payload.Length)
                {
                    option = payload[offset++];
                }
                else
                {
                    break;
                }
            }

            return PreLoginHandshakeStatus.Successful;
        }

        internal void Deactivate(bool connectionIsDoomed)
        {
            // Called when the connection that owns us is deactivated.


            if (MARSOn)
            {
                _sessionPool.Deactivate();
            }

            Debug.Assert(connectionIsDoomed || null == _pendingTransaction, "pending transaction at disconnect?");

            if (!connectionIsDoomed && null != _physicalStateObj)
            {
                if (_physicalStateObj._pendingData)
                {
                    DrainData(_physicalStateObj);
                }

                if (_physicalStateObj.HasOpenResult)
                { // Need to decrement openResultCount for all pending operations.
                    _physicalStateObj.DecrementOpenResultCount();
                }
            }

            // Any active, non-distributed transaction must be rolled back.  We
            // need to wait for distributed transactions to be completed by the
            // transaction manager -- we don't want to automatically roll them
            // back.
            //
            // Note that when there is a transaction delegated to this connection,
            // we will defer the deactivation of this connection until the
            // transaction manager completes the transaction.
            SqlInternalTransaction currentTransaction = CurrentTransaction;

            if (null != currentTransaction && currentTransaction.HasParentTransaction)
            {
                currentTransaction.CloseFromConnection();
                Debug.Assert(null == CurrentTransaction, "rollback didn't clear current transaction?");
            }

            Statistics = null; // must come after CleanWire or we won't count the stuff that happens there...
        }

        // Used to close the connection and then free the memory allocated for the netlib connection.
        internal void Disconnect()
        {
            if (null != _sessionPool)
            {
                // MARSOn may be true, but _sessionPool not yet created
                _sessionPool.Dispose();
            }

            // Can close the connection if its open or broken
            if (_state != TdsParserState.Closed)
            {
                //benign assert - the user could close the connection before consuming all the data
                //Debug.Assert(_physicalStateObj._inBytesUsed == _physicalStateObj._inBytesRead && _physicalStateObj._outBytesUsed == _physicalStateObj._inputHeaderLen, "TDSParser closed with data not fully sent or consumed.");

                _state = TdsParserState.Closed;

                try
                {
                    // If the _physicalStateObj has an owner, we will delay the disposal until the owner is finished with it
                    if (!_physicalStateObj.HasOwner)
                    {
                        _physicalStateObj.SniContext = SniContext.Snix_Close;
#if DEBUG
                        _physicalStateObj.InvalidateDebugOnlyCopyOfSniContext();
#endif
                        _physicalStateObj.Dispose();
                    }
                    else
                    {
                        // Remove the "initial" callback (this will allow the stateObj to be GC collected if need be)
                        _physicalStateObj.DecrementPendingCallbacks(false);
                    }

                    // Not allocated until MARS is actually enabled in SNI.
                    if (null != _pMarsPhysicalConObj)
                    {
                        _pMarsPhysicalConObj.Dispose();
                    }
                }
                finally
                {
                    _pMarsPhysicalConObj = null;
                }
            }
        }

        // Fires a single InfoMessageEvent
        private void FireInfoMessageEvent(SqlConnection connection, TdsParserStateObject stateObj, SqlError error)
        {
            string serverVersion = null;

            Debug.Assert(connection != null && _connHandler.Connection == connection);

            if (_state == TdsParserState.OpenLoggedIn)
            {
                serverVersion = _connHandler.ServerVersion;
            }

            SqlErrorCollection sqlErs = new SqlErrorCollection();

            sqlErs.Add(error);

            SqlException exc = SqlException.CreateException(sqlErs, serverVersion, _connHandler);

            bool notified;
            connection.OnInfoMessage(new SqlInfoMessageEventArgs(exc), out notified);
            if (notified)
            {
                // observable side-effects, no retry
                stateObj._syncOverAsync = true;
            }
            return;
        }

        internal void DisconnectTransaction(SqlInternalTransaction internalTransaction)
        {
            Debug.Assert(_currentTransaction != null && _currentTransaction == internalTransaction, "disconnecting different transaction");

            if (_currentTransaction != null && _currentTransaction == internalTransaction)
            {
                _currentTransaction = null;
            }
        }

        internal void RollbackOrphanedAPITransactions()
        {
            // Any active, non-distributed transaction must be rolled back.
            SqlInternalTransaction currentTransaction = CurrentTransaction;

            if (null != currentTransaction && currentTransaction.HasParentTransaction && currentTransaction.IsOrphaned)
            {
                currentTransaction.CloseFromConnection();
                Debug.Assert(null == CurrentTransaction, "rollback didn't clear current transaction?");
            }
        }

        internal void ThrowExceptionAndWarning(TdsParserStateObject stateObj, bool callerHasConnectionLock = false, bool asyncClose = false)
        {
            Debug.Assert(!callerHasConnectionLock || _connHandler._parserLock.ThreadMayHaveLock(), "Caller claims to have lock, but connection lock is not taken");

            SqlException exception = null;
            bool breakConnection;

            // This function should only be called when there was an error or warning.  If there aren't any
            // errors, the handler will be called for the warning(s).  If there was an error, the warning(s) will
            // be copied to the end of the error collection so that the user may see all the errors and also the
            // warnings that occurred.
            // can be deleted)
            SqlErrorCollection temp = stateObj.GetFullErrorAndWarningCollection(out breakConnection);

            Debug.Assert(temp != null, "TdsParser::ThrowExceptionAndWarning: null errors collection!");
            Debug.Assert(temp.Count > 0, "TdsParser::ThrowExceptionAndWarning called with no exceptions or warnings!");
            Debug.Assert(_connHandler != null, "TdsParser::ThrowExceptionAndWarning called with null connectionHandler!");

            // Don't break the connection if it is already closed
            breakConnection &= (TdsParserState.Closed != _state);
            if (breakConnection)
            {
                if ((_state == TdsParserState.OpenNotLoggedIn) && (_connHandler.ConnectionOptions.MultiSubnetFailover || _loginWithFailover) && (temp.Count == 1) && ((temp[0].Number == TdsEnums.TIMEOUT_EXPIRED) || (temp[0].Number == TdsEnums.SNI_WAIT_TIMEOUT)))
                {
                    // For Multisubnet Failover we slice the timeout to make reconnecting faster (with the assumption that the server will not failover instantaneously)
                    // However, when timeout occurs we need to not doom the internal connection and also to mark the TdsParser as closed such that the login will be will retried
                    breakConnection = false;
                    Disconnect();
                }
                else
                {
                    _state = TdsParserState.Broken;
                }
            }

            if (temp != null && temp.Count > 0)
            {
                // Construct the exception now that we've collected all the errors
                string serverVersion = null;
                if (_state == TdsParserState.OpenLoggedIn)
                {
                    serverVersion = _connHandler.ServerVersion;
                }

                if (temp.Count == 1 && temp[0].Exception != null)
                {
                    exception = SqlException.CreateException(temp, serverVersion, _connHandler, temp[0].Exception);
                }
                else
                {
                    exception = SqlException.CreateException(temp, serverVersion, _connHandler);
                }
            }

            // call OnError outside of _ErrorCollectionLock to avoid deadlock
            if (exception != null)
            {
                if (breakConnection)
                {
                    // report exception to pending async operation
                    // before OnConnectionClosed overrides the exception
                    // due to connection close notification through references
                    var taskSource = stateObj._networkPacketTaskSource;
                    if (taskSource != null)
                    {
                        taskSource.TrySetException(ADP.ExceptionWithStackTrace(exception));
                    }
                }

                if (asyncClose)
                {
                    // Wait until we have the parser lock, then try to close
                    var connHandler = _connHandler;
                    Action<Action> wrapCloseAction = closeAction =>
                    {
                        Task.Factory.StartNew(() =>
                        {
                            connHandler._parserLock.Wait(canReleaseFromAnyThread: false);
                            connHandler.ThreadHasParserLockForClose = true;
                            try
                            {
                                closeAction();
                            }
                            finally
                            {
                                connHandler.ThreadHasParserLockForClose = false;
                                connHandler._parserLock.Release();
                            }
                        });
                    };

                    _connHandler.OnError(exception, breakConnection, wrapCloseAction);
                }
                else
                {
                    // Let close know that we already have the _parserLock
                    bool threadAlreadyHadParserLockForClose = _connHandler.ThreadHasParserLockForClose;
                    if (callerHasConnectionLock)
                    {
                        _connHandler.ThreadHasParserLockForClose = true;
                    }
                    try
                    {
                        // the following handler will throw an exception or generate a warning event   
                        _connHandler.OnError(exception, breakConnection);
                    }
                    finally
                    {
                        if (callerHasConnectionLock)
                        {
                            _connHandler.ThreadHasParserLockForClose = threadAlreadyHadParserLockForClose;
                        }
                    }
                }
            }
        }

        internal SqlError ProcessSNIError(TdsParserStateObject stateObj)
        {
#if DEBUG
            // There is an exception here for MARS as its possible that another thread has closed the connection just as we see an error
            Debug.Assert(SniContext.Undefined != stateObj.DebugOnlyCopyOfSniContext || ((_fMARS) && ((_state == TdsParserState.Closed) || (_state == TdsParserState.Broken))), "SniContext must not be None");
#endif
            SNIErrorDetails details = GetSniErrorDetails();
            
            if (details.sniErrorNumber != 0)
            {
                // handle special SNI error codes that are converted into exception which is not a SqlException.
                switch (details.sniErrorNumber)
                {
                    case (int)SNINativeMethodWrapper.SniSpecialErrors.MultiSubnetFailoverWithMoreThan64IPs:
                        // Connecting with the MultiSubnetFailover connection option to a SQL Server instance configured with more than 64 IP addresses is not supported.
                        throw SQL.MultiSubnetFailoverWithMoreThan64IPs();

                    case (int)SNINativeMethodWrapper.SniSpecialErrors.MultiSubnetFailoverWithInstanceSpecified:
                        // Connecting to a named SQL Server instance using the MultiSubnetFailover connection option is not supported.
                        throw SQL.MultiSubnetFailoverWithInstanceSpecified();

                    case (int)SNINativeMethodWrapper.SniSpecialErrors.MultiSubnetFailoverWithNonTcpProtocol:
                        // Connecting to a SQL Server instance using the MultiSubnetFailover connection option is only supported when using the TCP protocol.
                        throw SQL.MultiSubnetFailoverWithNonTcpProtocol();
                        // continue building SqlError instance
                }
            }
            // PInvoke code automatically sets the length of the string for us
            // So no need to look for \0
            string errorMessage = details.errorMessage;

            //  Format SNI errors and add Context Information
            //
            //  General syntax is:
            //  <sqlclient message>
            //  (provider:<SNIx provider>, error: <SNIx error code> - <SNIx error message>)
            //
            // errorMessage | sniError |
            // -------------------------------------------
            // ==null       | x        | must never happen
            // !=null       | != 0     | retrieve corresponding errorMessage from resources
            // !=null       | == 0     | replace text left of errorMessage
            //

            if (TdsParserStateObjectFactory.UseManagedSNI)
                Debug.Assert(!string.IsNullOrEmpty(details.errorMessage) || details.sniErrorNumber != 0, "Empty error message received from SNI");
            else
                Debug.Assert(!string.IsNullOrEmpty(details.errorMessage), "Empty error message received from SNI");

            string sniContextEnumName = TdsEnums.GetSniContextEnumName(stateObj.SniContext);

            string sqlContextInfo = SR.GetResourceString(sniContextEnumName, sniContextEnumName);
            string providerRid = string.Format((IFormatProvider)null, "SNI_PN{0}", details.provider);
            string providerName = SR.GetResourceString(providerRid, providerRid);
            Debug.Assert(!string.IsNullOrEmpty(providerName), string.Format((IFormatProvider)null, "invalid providerResourceId '{0}'", providerRid));
            uint win32ErrorCode = details.nativeError;

            if (details.sniErrorNumber == 0)
            {
                // Provider error. The message from provider is preceded with non-localizable info from SNI
                // strip provider info from SNI
                //
                int iColon = errorMessage.IndexOf(':');
                Debug.Assert(0 <= iColon, "':' character missing in sni errorMessage");
                Debug.Assert(errorMessage.Length > iColon + 1 && errorMessage[iColon + 1] == ' ', "Expecting a space after the ':' character");

                // extract the message excluding the colon and trailing cr/lf chars
                if (0 <= iColon)
                {
                    int len = errorMessage.Length;
                    len -= Environment.NewLine.Length; // exclude newline sequence
                    iColon += 2;  // skip over ": " sequence
                    len -= iColon;
                    /*
                        The error message should come back in the following format: "TCP Provider: MESSAGE TEXT"
                        If the message is received on a Win9x OS, the error message will not contain MESSAGE TEXT 
                        If we get an error message with no message text, just return the entire message otherwise 
                        return just the message text.
                    */
                    if (len > 0)
                    {
                        errorMessage = errorMessage.Substring(iColon, len);
                    }
                }
            }
            else
            {

                if (TdsParserStateObjectFactory.UseManagedSNI)
                {
                    // SNI error. Append additional error message info if available.
                    //
                    string sniLookupMessage = SQL.GetSNIErrorMessage((int)details.sniErrorNumber);
                    errorMessage = (errorMessage != string.Empty) ?
                                    (sniLookupMessage + ": " + errorMessage) :
                                    sniLookupMessage;
                }
                else
                {
                    // SNI error. Replace the entire message.
                    //
                    errorMessage = SQL.GetSNIErrorMessage((int)details.sniErrorNumber);

                    // If its a LocalDB error, then nativeError actually contains a LocalDB-specific error code, not a win32 error code
                    if (details.sniErrorNumber == (int)SNINativeMethodWrapper.SniSpecialErrors.LocalDBErrorCode)
                    {
                        errorMessage += LocalDBAPI.GetLocalDBMessage((int)details.nativeError);
                        win32ErrorCode = 0;
                    }
                }
            }
            errorMessage = string.Format((IFormatProvider)null, "{0} (provider: {1}, error: {2} - {3})",
                sqlContextInfo, providerName, (int)details.sniErrorNumber, errorMessage);

            return new SqlError((int)details.nativeError, 0x00, TdsEnums.FATAL_ERROR_CLASS,
                                _server, errorMessage, details.function, (int)details.lineNumber, details.nativeError, details.exception);
        }

        internal void CheckResetConnection(TdsParserStateObject stateObj)
        {
            if (_fResetConnection && !stateObj._fResetConnectionSent)
            {
                Debug.Assert(stateObj._outputPacketNumber == 1 || stateObj._outputPacketNumber == 2, "In ResetConnection logic unexpectedly!");
                try
                {
                    if (_fMARS && !stateObj._fResetEventOwned)
                    {
                        // If using Async & MARS and we do not own ResetEvent - grab it.  We need to not grab lock here
                        // for case where multiple packets are sent to server from one execute.
                        stateObj._fResetEventOwned = _resetConnectionEvent.WaitOne(stateObj.GetTimeoutRemaining());

                        if (stateObj._fResetEventOwned)
                        {
                            if (stateObj.TimeoutHasExpired)
                            {
                                // We didn't timeout on the WaitOne, but we timed out by the time we decremented stateObj._timeRemaining.
                                stateObj._fResetEventOwned = !_resetConnectionEvent.Set();
                                stateObj.TimeoutTime = 0;
                            }
                        }

                        if (!stateObj._fResetEventOwned)
                        {
                            // We timed out waiting for ResetEvent.  Throw timeout exception and reset
                            // the buffer.  Nothing else to do since we did not actually send anything
                            // to the server.
                            stateObj.ResetBuffer();
                            Debug.Assert(_connHandler != null, "SqlConnectionInternalTds handler can not be null at this point.");
                            stateObj.AddError(new SqlError(TdsEnums.TIMEOUT_EXPIRED, (byte)0x00, TdsEnums.MIN_ERROR_CLASS, _server, _connHandler.TimeoutErrorInternal.GetErrorMessage(), "", 0, TdsEnums.SNI_WAIT_TIMEOUT));
                            Debug.Assert(_connHandler._parserLock.ThreadMayHaveLock(), "Thread is writing without taking the connection lock");
                            ThrowExceptionAndWarning(stateObj, callerHasConnectionLock: true);
                        }
                    }

                    if (_fResetConnection)
                    {
                        // Check again to see if we need to send reset.

                        Debug.Assert(!stateObj._fResetConnectionSent, "Unexpected state for sending reset connection");

                        if (_fPreserveTransaction)
                        {
                            // if we are reseting, set bit in header by or'ing with other value
                            stateObj._outBuff[1] = (byte)(stateObj._outBuff[1] | TdsEnums.ST_RESET_CONNECTION_PRESERVE_TRANSACTION);
                        }
                        else
                        {
                            // if we are reseting, set bit in header by or'ing with other value
                            stateObj._outBuff[1] = (byte)(stateObj._outBuff[1] | TdsEnums.ST_RESET_CONNECTION);
                        }

                        if (!_fMARS)
                        {
                            _fResetConnection = false; // If not MARS, can turn off flag now.
                            _fPreserveTransaction = false;
                        }
                        else
                        {
                            stateObj._fResetConnectionSent = true; // Otherwise set flag so we don't resend on multiple packet execute.
                        }
                    }
                    else if (_fMARS && stateObj._fResetEventOwned)
                    {
                        Debug.Assert(!stateObj._fResetConnectionSent, "Unexpected state on WritePacket ResetConnection");

                        // Otherwise if Yukon and we grabbed the event, free it.  Another execute grabbed the event and
                        // took care of sending the reset.
                        stateObj._fResetEventOwned = !_resetConnectionEvent.Set();
                        Debug.Assert(!stateObj._fResetEventOwned, "Invalid AutoResetEvent state!");
                    }
                }
                catch (Exception)
                {
                    if (_fMARS && stateObj._fResetEventOwned)
                    {
                        // If exception thrown, and we are on Yukon and own the event, release it!
                        stateObj._fResetConnectionSent = false;
                        stateObj._fResetEventOwned = !_resetConnectionEvent.Set();
                        Debug.Assert(!stateObj._fResetEventOwned, "Invalid AutoResetEvent state!");
                    }

                    throw;
                }
            }
#if DEBUG
            else
            {
                Debug.Assert(!_fResetConnection ||
                             (_fResetConnection && stateObj._fResetConnectionSent && stateObj._fResetEventOwned),
                             "Unexpected state on else ResetConnection block in WritePacket");
            }
#endif
        }

        //
        // Takes a 16 bit short and writes it.
        //
        internal void WriteShort(int v, TdsParserStateObject stateObj)
        {
            if ((stateObj._outBytesUsed + 2) > stateObj._outBuff.Length)
            {
                // if all of the short doesn't fit into the buffer
                stateObj.WriteByte((byte)(v & 0xff));
                stateObj.WriteByte((byte)((v >> 8) & 0xff));
            }
            else
            {
                // all of the short fits into the buffer
                stateObj._outBuff[stateObj._outBytesUsed] = (byte)(v & 0xff);
                stateObj._outBuff[stateObj._outBytesUsed + 1] = (byte)((v >> 8) & 0xff);
                stateObj._outBytesUsed += 2;
            }
        }

        internal void WriteUnsignedShort(ushort us, TdsParserStateObject stateObj)
        {
            WriteShort((short)us, stateObj);
        }

        //
        // Takes a long and writes out an unsigned int
        //
        internal void WriteUnsignedInt(uint i, TdsParserStateObject stateObj)
        {
            WriteInt((int)i, stateObj);
        }

        //
        // Takes an int and writes it as an int.
        //
        internal void WriteInt(int v, TdsParserStateObject stateObj)
        {
            if ((stateObj._outBytesUsed + 4) > stateObj._outBuff.Length)
            {
                // if all of the int doesn't fit into the buffer
                for (int shiftValue = 0; shiftValue < sizeof(int) * 8; shiftValue += 8)
                {
                    stateObj.WriteByte((byte)((v >> shiftValue) & 0xff));
                }
            }
            else
            {
                // all of the int fits into the buffer
                // NOTE: We don't use a loop here for performance
                stateObj._outBuff[stateObj._outBytesUsed] = (byte)(v & 0xff);
                stateObj._outBuff[stateObj._outBytesUsed + 1] = (byte)((v >> 8) & 0xff);
                stateObj._outBuff[stateObj._outBytesUsed + 2] = (byte)((v >> 16) & 0xff);
                stateObj._outBuff[stateObj._outBytesUsed + 3] = (byte)((v >> 24) & 0xff);
                stateObj._outBytesUsed += 4;
            }
        }

        //
        // Takes a float and writes it as a 32 bit float.
        //
        internal void WriteFloat(float v, TdsParserStateObject stateObj)
        {
            byte[] bytes = BitConverter.GetBytes(v);

            stateObj.WriteByteArray(bytes, bytes.Length, 0);
        }

        //
        // Takes a long and writes it as a long.
        //
        internal void WriteLong(long v, TdsParserStateObject stateObj)
        {
            if ((stateObj._outBytesUsed + 8) > stateObj._outBuff.Length)
            {
                // if all of the long doesn't fit into the buffer
                for (int shiftValue = 0; shiftValue < sizeof(long) * 8; shiftValue += 8)
                {
                    stateObj.WriteByte((byte)((v >> shiftValue) & 0xff));
                }
            }
            else
            {
                // all of the long fits into the buffer
                // NOTE: We don't use a loop here for performance
                stateObj._outBuff[stateObj._outBytesUsed] = (byte)(v & 0xff);
                stateObj._outBuff[stateObj._outBytesUsed + 1] = (byte)((v >> 8) & 0xff);
                stateObj._outBuff[stateObj._outBytesUsed + 2] = (byte)((v >> 16) & 0xff);
                stateObj._outBuff[stateObj._outBytesUsed + 3] = (byte)((v >> 24) & 0xff);
                stateObj._outBuff[stateObj._outBytesUsed + 4] = (byte)((v >> 32) & 0xff);
                stateObj._outBuff[stateObj._outBytesUsed + 5] = (byte)((v >> 40) & 0xff);
                stateObj._outBuff[stateObj._outBytesUsed + 6] = (byte)((v >> 48) & 0xff);
                stateObj._outBuff[stateObj._outBytesUsed + 7] = (byte)((v >> 56) & 0xff);
                stateObj._outBytesUsed += 8;
            }
        }

        //
        // Takes a long and writes part of it
        //
        internal void WritePartialLong(long v, int length, TdsParserStateObject stateObj)
        {
            Debug.Assert(length <= 8, "Length specified is longer than the size of a long");
            Debug.Assert(length >= 0, "Length should not be negative");

            if ((stateObj._outBytesUsed + length) > stateObj._outBuff.Length)
            {
                // if all of the long doesn't fit into the buffer
                for (int shiftValue = 0; shiftValue < length * 8; shiftValue += 8)
                {
                    stateObj.WriteByte((byte)((v >> shiftValue) & 0xff));
                }
            }
            else
            {
                // all of the long fits into the buffer
                for (int index = 0; index < length; index++)
                {
                    stateObj._outBuff[stateObj._outBytesUsed + index] = (byte)((v >> (index * 8)) & 0xff);
                }
                stateObj._outBytesUsed += length;
            }
        }

        //
        // Takes a ulong and writes it as a ulong.
        //
        internal void WriteUnsignedLong(ulong uv, TdsParserStateObject stateObj)
        {
            WriteLong((long)uv, stateObj);
        }

        //
        // Takes a double and writes it as a 64 bit double.
        //
        internal void WriteDouble(double v, TdsParserStateObject stateObj)
        {
            byte[] bytes = BitConverter.GetBytes(v);

            stateObj.WriteByteArray(bytes, bytes.Length, 0);
        }

        internal void PrepareResetConnection(bool preserveTransaction)
        {
            // Set flag to reset connection upon next use - only for use on shiloh!
            _fResetConnection = true;
            _fPreserveTransaction = preserveTransaction;
        }



        internal bool Run(RunBehavior runBehavior, SqlCommand cmdHandler, SqlDataReader dataStream, BulkCopySimpleResultSet bulkCopyHandler, TdsParserStateObject stateObj)
        {
            bool syncOverAsync = stateObj._syncOverAsync;
            try
            {
                stateObj._syncOverAsync = true;

                bool dataReady;
                bool result = TryRun(runBehavior, cmdHandler, dataStream, bulkCopyHandler, stateObj, out dataReady);
                Debug.Assert(result == true, "Should never return false when _syncOverAsync is set");
                return dataReady;
            }
            finally
            {
                stateObj._syncOverAsync = syncOverAsync;
            }
        }

        /// <summary>
        /// Checks if the given token is a valid TDS token
        /// </summary>
        /// <param name="token">Token to check</param>
        /// <returns>True if the token is a valid TDS token, otherwise false</returns>
        internal static bool IsValidTdsToken(byte token)
        {
            return (
                token == TdsEnums.SQLERROR ||
                token == TdsEnums.SQLINFO ||
                token == TdsEnums.SQLLOGINACK ||
                token == TdsEnums.SQLENVCHANGE ||
                token == TdsEnums.SQLRETURNVALUE ||
                token == TdsEnums.SQLRETURNSTATUS ||
                token == TdsEnums.SQLCOLNAME ||
                token == TdsEnums.SQLCOLFMT ||
                token == TdsEnums.SQLCOLMETADATA ||
                token == TdsEnums.SQLALTMETADATA ||
                token == TdsEnums.SQLTABNAME ||
                token == TdsEnums.SQLCOLINFO ||
                token == TdsEnums.SQLORDER ||
                token == TdsEnums.SQLALTROW ||
                token == TdsEnums.SQLROW ||
                token == TdsEnums.SQLNBCROW ||
                token == TdsEnums.SQLDONE ||
                token == TdsEnums.SQLDONEPROC ||
                token == TdsEnums.SQLDONEINPROC ||
                token == TdsEnums.SQLROWCRC ||
                token == TdsEnums.SQLSECLEVEL ||
                token == TdsEnums.SQLPROCID ||
                token == TdsEnums.SQLOFFSET ||
                token == TdsEnums.SQLSSPI ||
                token == TdsEnums.SQLFEATUREEXTACK ||
                token == TdsEnums.SQLSESSIONSTATE);
        }

        // Main parse loop for the top-level tds tokens, calls back into the I*Handler interfaces
        internal bool TryRun(RunBehavior runBehavior, SqlCommand cmdHandler, SqlDataReader dataStream, BulkCopySimpleResultSet bulkCopyHandler, TdsParserStateObject stateObj, out bool dataReady)
        {
            Debug.Assert((SniContext.Undefined != stateObj.SniContext) &&       // SniContext must not be Undefined
                ((stateObj._attentionSent) || ((SniContext.Snix_Execute != stateObj.SniContext) && (SniContext.Snix_SendRows != stateObj.SniContext))),  // SniContext should not be Execute or SendRows unless attention was sent (and, therefore, we are looking for an ACK)
                        string.Format("Unexpected SniContext on call to TryRun; SniContext={0}", stateObj.SniContext));

            if (TdsParserState.Broken == State || TdsParserState.Closed == State)
            {
                dataReady = true;
                return true; // Just in case this is called in a loop, expecting data to be returned.
            }

            dataReady = false;

            do
            {
                // If there is data ready, but we didn't exit the loop, then something is wrong
                Debug.Assert(!dataReady, "dataReady not expected - did we forget to skip the row?");

                if (stateObj._internalTimeout)
                {
                    runBehavior = RunBehavior.Attention;
                }

                if (TdsParserState.Broken == State || TdsParserState.Closed == State)
                    break; // jump out of the loop if the state is already broken or closed.

                if (!stateObj._accumulateInfoEvents && (stateObj._pendingInfoEvents != null))
                {
                    if (RunBehavior.Clean != (RunBehavior.Clean & runBehavior))
                    {
                        SqlConnection connection = null;
                        if (_connHandler != null)
                            connection = _connHandler.Connection; // SqlInternalConnection holds the user connection object as a weak ref
                        // We are omitting checks for error.Class in the code below (see processing of INFO) since we know (and assert) that error class
                        // error.Class < TdsEnums.MIN_ERROR_CLASS for info message. 
                        // Also we know that TdsEnums.MIN_ERROR_CLASS<TdsEnums.MAX_USER_CORRECTABLE_ERROR_CLASS
                        if ((connection != null) && connection.FireInfoMessageEventOnUserErrors)
                        {
                            foreach (SqlError error in stateObj._pendingInfoEvents)
                                FireInfoMessageEvent(connection, stateObj, error);
                        }
                        else
                            foreach (SqlError error in stateObj._pendingInfoEvents)
                                stateObj.AddWarning(error);
                    }
                    stateObj._pendingInfoEvents = null;
                }

                byte token;
                if (!stateObj.TryReadByte(out token))
                {
                    return false;
                }

                if (!IsValidTdsToken(token))
                {
                    Debug.Assert(false, string.Format((IFormatProvider)null, "unexpected token; token = {0,-2:X2}", token));
                    _state = TdsParserState.Broken;
                    _connHandler.BreakConnection();
                    throw SQL.ParsingError();
                }

                int tokenLength;
                if (!TryGetTokenLength(token, stateObj, out tokenLength))
                {
                    return false;
                }

                switch (token)
                {
                    case TdsEnums.SQLERROR:
                    case TdsEnums.SQLINFO:
                        {
                            if (token == TdsEnums.SQLERROR)
                            {
                                stateObj._errorTokenReceived = true; // Keep track of the fact error token was received - for Done processing.
                            }

                            SqlError error;
                            if (!TryProcessError(token, stateObj, out error))
                            {
                                return false;
                            }

                            if (token == TdsEnums.SQLINFO && stateObj._accumulateInfoEvents)
                            {
                                Debug.Assert(error.Class < TdsEnums.MIN_ERROR_CLASS, "INFO with class > TdsEnums.MIN_ERROR_CLASS");

                                if (stateObj._pendingInfoEvents == null)
                                    stateObj._pendingInfoEvents = new List<SqlError>();
                                stateObj._pendingInfoEvents.Add(error);
                                stateObj._syncOverAsync = true;
                                break;
                            }

                            if (RunBehavior.Clean != (RunBehavior.Clean & runBehavior))
                            {
                                // If FireInfoMessageEventOnUserErrors is true, we have to fire event without waiting.
                                // Otherwise we can go ahead and add it to errors/warnings collection.
                                SqlConnection connection = null;
                                if (_connHandler != null)
                                    connection = _connHandler.Connection; // SqlInternalConnection holds the user connection object as a weak ref

                                if ((connection != null) &&
                                    (connection.FireInfoMessageEventOnUserErrors == true) &&
                                    (error.Class <= TdsEnums.MAX_USER_CORRECTABLE_ERROR_CLASS))
                                {
                                    // Fire SqlInfoMessage here
                                    FireInfoMessageEvent(connection, stateObj, error);
                                }
                                else
                                {
                                    // insert error/info into the appropriate exception - warning if info, exception if error
                                    if (error.Class < TdsEnums.MIN_ERROR_CLASS)
                                    {
                                        stateObj.AddWarning(error);
                                    }
                                    else if (error.Class < TdsEnums.FATAL_ERROR_CLASS)
                                    {
                                        // Continue results processing for all non-fatal errors (<20)

                                        stateObj.AddError(error);

                                        // Add it to collection - but do NOT change run behavior UNLESS
                                        // we are in an ExecuteReader call - at which time we will be throwing
                                        // anyways so we need to consume all errors.  This is not the case
                                        // if we have already given out a reader.  If we have already given out
                                        // a reader we need to throw the error but not halt further processing.  We used to
                                        // halt processing.

                                        if (null != dataStream)
                                        {
                                            if (!dataStream.IsInitialized)
                                            {
                                                runBehavior = RunBehavior.UntilDone;
                                            }
                                        }
                                    }
                                    else
                                    {
                                        stateObj.AddError(error);

                                        // Else we have a fatal error and we need to change the behavior
                                        // since we want the complete error information in the exception.
                                        // Besides - no further results will be received.
                                        runBehavior = RunBehavior.UntilDone;
                                    }
                                }
                            }
                            else if (error.Class >= TdsEnums.FATAL_ERROR_CLASS)
                            {
                                stateObj.AddError(error);
                            }
                            break;
                        }

                    case TdsEnums.SQLCOLINFO:
                        {
                            if (null != dataStream)
                            {
                                _SqlMetaDataSet metaDataSet;
                                if (!TryProcessColInfo(dataStream.MetaData, dataStream, stateObj, out metaDataSet))
                                {
                                    return false;
                                }
                                if (!dataStream.TrySetMetaData(metaDataSet, false))
                                {
                                    return false;
                                }
                                dataStream.BrowseModeInfoConsumed = true;
                            }
                            else
                            { // no dataStream
                                if (!stateObj.TrySkipBytes(tokenLength))
                                {
                                    return false;
                                }
                            }
                            break;
                        }

                    case TdsEnums.SQLDONE:
                    case TdsEnums.SQLDONEPROC:
                    case TdsEnums.SQLDONEINPROC:
                        {
                            // RunBehavior can be modified
                            if (!TryProcessDone(cmdHandler, dataStream, ref runBehavior, stateObj))
                            {
                                return false;
                            }
                            if ((token == TdsEnums.SQLDONEPROC) && (cmdHandler != null))
                            {
                                cmdHandler.OnDoneProc();
                            }

                            break;
                        }

                    case TdsEnums.SQLORDER:
                        {
                            // don't do anything with the order token so read off the pipe
                            if (!stateObj.TrySkipBytes(tokenLength))
                            {
                                return false;
                            }
                            break;
                        }

                    case TdsEnums.SQLALTMETADATA:
                        {
                            stateObj.CloneCleanupAltMetaDataSetArray();

                            if (stateObj._cleanupAltMetaDataSetArray == null)
                            {
                                // create object on demand (lazy creation)
                                stateObj._cleanupAltMetaDataSetArray = new _SqlMetaDataSetCollection();
                            }

                            _SqlMetaDataSet cleanupAltMetaDataSet;
                            if (!TryProcessAltMetaData(tokenLength, stateObj, out cleanupAltMetaDataSet))
                            {
                                return false;
                            }

                            stateObj._cleanupAltMetaDataSetArray.SetAltMetaData(cleanupAltMetaDataSet);
                            if (null != dataStream)
                            {
                                byte metadataConsumedByte;
                                if (!stateObj.TryPeekByte(out metadataConsumedByte))
                                {
                                    return false;
                                }
                                if (!dataStream.TrySetAltMetaDataSet(cleanupAltMetaDataSet, (TdsEnums.SQLALTMETADATA != metadataConsumedByte)))
                                {
                                    return false;
                                }
                            }

                            break;
                        }

                    case TdsEnums.SQLALTROW:
                        {
                            if (!stateObj.TryStartNewRow(isNullCompressed: false))
                            { // altrows are not currently null compressed
                                return false;
                            }

                            // read will call run until dataReady. Must not read any data if returnimmetiately set
                            if (RunBehavior.ReturnImmediately != (RunBehavior.ReturnImmediately & runBehavior))
                            {
                                ushort altRowId;
                                if (!stateObj.TryReadUInt16(out altRowId))
                                { // get altRowId
                                    return false;
                                }

                                if (!TrySkipRow(stateObj._cleanupAltMetaDataSetArray.GetAltMetaData(altRowId), stateObj))
                                { // skip altRow
                                    return false;
                                }
                            }
                            else
                            {
                                dataReady = true;
                            }

                            break;
                        }

                    case TdsEnums.SQLENVCHANGE:
                        {
                            // ENVCHANGE must be processed synchronously (since it can modify the state of many objects)
                            stateObj._syncOverAsync = true;

                            SqlEnvChange[] env;
                            if (!TryProcessEnvChange(tokenLength, stateObj, out env))
                            {
                                return false;
                            }

                            for (int ii = 0; ii < env.Length; ii++)
                            {
                                if (env[ii] != null && !this.Connection.IgnoreEnvChange)
                                {
                                    switch (env[ii].type)
                                    {
                                        case TdsEnums.ENV_BEGINTRAN:
                                        case TdsEnums.ENV_ENLISTDTC:
                                            // When we get notification from the server of a new
                                            // transaction, we move any pending transaction over to
                                            // the current transaction, then we store the token in it.
                                            // if there isn't a pending transaction, then it's either
                                            // a TSQL transaction or a distributed transaction.
                                            Debug.Assert(null == _currentTransaction, "non-null current transaction with an ENV Change");
                                            _currentTransaction = _pendingTransaction;
                                            _pendingTransaction = null;

                                            if (null != _currentTransaction)
                                            {
                                                _currentTransaction.TransactionId = env[ii].newLongValue;   // this is defined as a ULongLong in the server and in the TDS Spec.
                                            }
                                            else
                                            {
                                                TransactionType transactionType = TransactionType.LocalFromTSQL;
                                                _currentTransaction = new SqlInternalTransaction(_connHandler, transactionType, null, env[ii].newLongValue);
                                            }
                                            if (null != _statistics && !_statisticsIsInTransaction)
                                            {
                                                _statistics.SafeIncrement(ref _statistics._transactions);
                                            }
                                            _statisticsIsInTransaction = true;
                                            _retainedTransactionId = SqlInternalTransaction.NullTransactionId;
                                            break;
                                        case TdsEnums.ENV_DEFECTDTC:
                                        case TdsEnums.ENV_TRANSACTIONENDED:
                                        case TdsEnums.ENV_COMMITTRAN:
                                            //  Must clear the retain id if the server-side transaction ends by anything other
                                            //  than rollback.
                                            _retainedTransactionId = SqlInternalTransaction.NullTransactionId;
                                            goto case TdsEnums.ENV_ROLLBACKTRAN;
                                        case TdsEnums.ENV_ROLLBACKTRAN:
                                            // When we get notification of a completed transaction
                                            // we null out the current transaction.
                                            if (null != _currentTransaction)
                                            {
#if DEBUG
                                                // Check null for case where Begin and Rollback obtained in the same message.
                                                if (SqlInternalTransaction.NullTransactionId != _currentTransaction.TransactionId)
                                                {
                                                    Debug.Assert(_currentTransaction.TransactionId != env[ii].newLongValue, "transaction id's are not equal!");
                                                }
#endif

                                                if (TdsEnums.ENV_COMMITTRAN == env[ii].type)
                                                {
                                                    _currentTransaction.Completed(TransactionState.Committed);
                                                }
                                                else if (TdsEnums.ENV_ROLLBACKTRAN == env[ii].type)
                                                {
                                                    //  Hold onto transaction id if distributed tran is rolled back.  This must
                                                    //  be sent to the server on subsequent executions even though the transaction
                                                    //  is considered to be rolled back.
                                                    if (_currentTransaction.IsDistributed && _currentTransaction.IsActive)
                                                    {
                                                        _retainedTransactionId = env[ii].oldLongValue;
                                                    }
                                                    _currentTransaction.Completed(TransactionState.Aborted);
                                                }
                                                else
                                                {
                                                    _currentTransaction.Completed(TransactionState.Unknown);
                                                }
                                                _currentTransaction = null;
                                            }
                                            _statisticsIsInTransaction = false;
                                            break;

                                        default:
                                            _connHandler.OnEnvChange(env[ii]);
                                            break;
                                    }
                                }
                            }
                            break;
                        }
                    case TdsEnums.SQLLOGINACK:
                        {
                            SqlLoginAck ack;
                            if (!TryProcessLoginAck(stateObj, out ack))
                            {
                                return false;
                            }

                            _connHandler.OnLoginAck(ack);
                            break;
                        }
                    case TdsEnums.SQLFEATUREEXTACK:
                        {
                            if (!TryProcessFeatureExtAck(stateObj))
                            {
                                return false;
                            }
                            break;
                        }
                    case TdsEnums.SQLSESSIONSTATE:
                        {
                            if (!TryProcessSessionState(stateObj, tokenLength, _connHandler._currentSessionData))
                            {
                                return false;
                            }
                            break;
                        }
                    case TdsEnums.SQLCOLMETADATA:
                        {
                            if (tokenLength != TdsEnums.VARNULL)
                            {
                                _SqlMetaDataSet metadata;
                                if (!TryProcessMetaData(tokenLength, stateObj, out metadata))
                                {
                                    return false;
                                }
                                stateObj._cleanupMetaData = metadata;
                            }
                            else
                            {
                                if (cmdHandler != null)
                                {
                                    stateObj._cleanupMetaData = cmdHandler.MetaData;
                                }
                            }

                            if (null != dataStream)
                            {
                                byte peekedToken;
                                if (!stateObj.TryPeekByte(out peekedToken))
                                { // temporarily cache next byte
                                    return false;
                                }

                                if (!dataStream.TrySetMetaData(stateObj._cleanupMetaData, (TdsEnums.SQLTABNAME == peekedToken || TdsEnums.SQLCOLINFO == peekedToken)))
                                {
                                    return false;
                                }
                            }
                            else if (null != bulkCopyHandler)
                            {
                                bulkCopyHandler.SetMetaData(stateObj._cleanupMetaData);
                            }
                            break;
                        }
                    case TdsEnums.SQLROW:
                    case TdsEnums.SQLNBCROW:
                        {
                            Debug.Assert(stateObj._cleanupMetaData != null, "Reading a row, but the metadata is null");

                            if (token == TdsEnums.SQLNBCROW)
                            {
                                if (!stateObj.TryStartNewRow(isNullCompressed: true, nullBitmapColumnsCount: stateObj._cleanupMetaData.Length))
                                {
                                    return false;
                                }
                            }
                            else
                            {
                                if (!stateObj.TryStartNewRow(isNullCompressed: false))
                                {
                                    return false;
                                }
                            }

                            if (null != bulkCopyHandler)
                            {
                                if (!TryProcessRow(stateObj._cleanupMetaData, bulkCopyHandler.CreateRowBuffer(), bulkCopyHandler.CreateIndexMap(), stateObj))
                                {
                                    return false;
                                }
                            }
                            else if (RunBehavior.ReturnImmediately != (RunBehavior.ReturnImmediately & runBehavior))
                            {
                                if (!TrySkipRow(stateObj._cleanupMetaData, stateObj))
                                { // skip rows
                                    return false;
                                }
                            }
                            else
                            {
                                dataReady = true;
                            }

                            if (_statistics != null)
                            {
                                _statistics.WaitForDoneAfterRow = true;
                            }
                            break;
                        }
                    case TdsEnums.SQLRETURNSTATUS:
                        int status;
                        if (!stateObj.TryReadInt32(out status))
                        {
                            return false;
                        }
                        if (cmdHandler != null)
                        {
                            cmdHandler.OnReturnStatus(status);
                        }
                        break;
                    case TdsEnums.SQLRETURNVALUE:
                        {
                            SqlReturnValue returnValue;
                            if (!TryProcessReturnValue(tokenLength, stateObj, out returnValue))
                            {
                                return false;
                            }
                            if (cmdHandler != null)
                            {
                                cmdHandler.OnReturnValue(returnValue, stateObj);
                            }
                            break;
                        }
                    case TdsEnums.SQLSSPI:
                        {
                            // token length is length of SSPI data - call ProcessSSPI with it

                            Debug.Assert(stateObj._syncOverAsync, "ProcessSSPI does not support retry, do not attempt asynchronously");
                            stateObj._syncOverAsync = true;

                            ProcessSSPI(tokenLength);
                            break;
                        }
                    case TdsEnums.SQLTABNAME:
                        {
                            if (null != dataStream)
                            {
                                MultiPartTableName[] tableNames;
                                if (!TryProcessTableName(tokenLength, stateObj, out tableNames))
                                {
                                    return false;
                                }
                                dataStream.TableNames = tableNames;
                            }
                            else
                            {
                                if (!stateObj.TrySkipBytes(tokenLength))
                                {
                                    return false;
                                }
                            }
                            break;
                        }

                    default:
                        Debug.Fail("Unhandled token:  " + token.ToString(CultureInfo.InvariantCulture));
                        break;
                }

                Debug.Assert(stateObj._pendingData || !dataReady, "dataReady is set, but there is no pending data");
            }

            // Loop while data pending & runbehavior not return immediately, OR
            // if in attention case, loop while no more pending data & attention has not yet been
            // received.
            while ((stateObj._pendingData &&
                    (RunBehavior.ReturnImmediately != (RunBehavior.ReturnImmediately & runBehavior))) ||
                (!stateObj._pendingData && stateObj._attentionSent && !stateObj._attentionReceived));

#if DEBUG
            if ((stateObj._pendingData) && (!dataReady))
            {
                byte token;
                if (!stateObj.TryPeekByte(out token))
                {
                    return false;
                }
                Debug.Assert(IsValidTdsToken(token), string.Format("DataReady is false, but next token is not valid: {0,-2:X2}", token));
            }
#endif

            if (!stateObj._pendingData)
            {
                if (null != CurrentTransaction)
                {
                    CurrentTransaction.Activate();
                }
            }

            // if we received an attention (but this thread didn't send it) then
            // we throw an Operation Cancelled error
            if (stateObj._attentionReceived)
            {
                // Dev11 #344723: SqlClient stress hang System_Data!Tcp::ReadSync via a call to SqlDataReader::Close
                // Spin until SendAttention has cleared _attentionSending, this prevents a race condition between receiving the attention ACK and setting _attentionSent
                SpinWait.SpinUntil(() => !stateObj._attentionSending);

                Debug.Assert(stateObj._attentionSent, "Attention ACK has been received without attention sent");
                if (stateObj._attentionSent)
                {
                    // Reset attention state.
                    stateObj._attentionSent = false;
                    stateObj._attentionReceived = false;

                    if (RunBehavior.Clean != (RunBehavior.Clean & runBehavior) && !stateObj._internalTimeout)
                    {
                        // Add attention error to collection - if not RunBehavior.Clean!
                        stateObj.AddError(new SqlError(0, 0, TdsEnums.MIN_ERROR_CLASS, _server, SQLMessage.OperationCancelled(), "", 0));
                    }
                }
            }

            if (stateObj.HasErrorOrWarning)
            {
                ThrowExceptionAndWarning(stateObj);
            }
            return true;
        }

        private bool TryProcessEnvChange(int tokenLength, TdsParserStateObject stateObj, out SqlEnvChange[] sqlEnvChange)
        {
            // There could be multiple environment change messages following this token.
            byte byteLength;
            int processedLength = 0;
            int nvalues = 0;
            SqlEnvChange[] envarray = new SqlEnvChange[3];  // Why is this hardcoded to 3?

            sqlEnvChange = null;

            while (tokenLength > processedLength)
            {
                if (nvalues >= envarray.Length)
                {
                    // This is a rare path. Most of the time we will have 1 or 2 envchange data streams.
                    SqlEnvChange[] newenvarray = new SqlEnvChange[envarray.Length + 3];

                    for (int ii = 0; ii < envarray.Length; ii++)
                        newenvarray[ii] = envarray[ii];

                    envarray = newenvarray;
                }

                SqlEnvChange env = new SqlEnvChange();

                if (!stateObj.TryReadByte(out env.type))
                {
                    return false;
                }

                envarray[nvalues] = env;
                nvalues++;

                switch (env.type)
                {
                    case TdsEnums.ENV_DATABASE:
                    case TdsEnums.ENV_LANG:
                        if (!TryReadTwoStringFields(env, stateObj))
                        {
                            return false;
                        }
                        break;

                    case TdsEnums.ENV_CHARSET:
                        // we copied this behavior directly from luxor - see charset envchange
                        // section from sqlctokn.c
                        if (!TryReadTwoStringFields(env, stateObj))
                        {
                            return false;
                        }
                        if (env.newValue == TdsEnums.DEFAULT_ENGLISH_CODE_PAGE_STRING)
                        {
                            _defaultCodePage = TdsEnums.DEFAULT_ENGLISH_CODE_PAGE_VALUE;
                            _defaultEncoding = System.Text.Encoding.GetEncoding(_defaultCodePage);
                        }
                        else
                        {
                            Debug.Assert(env.newValue.Length > TdsEnums.CHARSET_CODE_PAGE_OFFSET, "TdsParser.ProcessEnvChange(): charset value received with length <=10");

                            string stringCodePage = env.newValue.Substring(TdsEnums.CHARSET_CODE_PAGE_OFFSET);

                            _defaultCodePage = int.Parse(stringCodePage, NumberStyles.Integer, CultureInfo.InvariantCulture);
                            _defaultEncoding = System.Text.Encoding.GetEncoding(_defaultCodePage);
                        }

                        break;

                    case TdsEnums.ENV_PACKETSIZE:
                        // take care of packet size right here
                        Debug.Assert(stateObj._syncOverAsync, "Should not attempt pends in a synchronous call");
                        if (!TryReadTwoStringFields(env, stateObj))
                        {
                            // Changing packet size does not support retry, should not pend"
                            throw SQL.SynchronousCallMayNotPend();
                        }
                        // Only set on physical state object - this should only occur on LoginAck prior
                        // to MARS initialization!
                        int packetSize = int.Parse(env.newValue, NumberStyles.Integer, CultureInfo.InvariantCulture);

                        if (_physicalStateObj.SetPacketSize(packetSize))
                        {
                            // If packet size changed, we need to release our SNIPackets since
                            // those are tied to packet size of connection.
                            _physicalStateObj.ClearAllWritePackets();

                            // Update SNI ConsumerInfo value to be resulting packet size
                            uint unsignedPacketSize = (uint)packetSize;

                            uint result = _physicalStateObj.SetConnectionBufferSize(ref unsignedPacketSize);
                            Debug.Assert(result == TdsEnums.SNI_SUCCESS, "Unexpected failure state upon calling SNISetInfo");
                        }

                        break;

                    case TdsEnums.ENV_LOCALEID:
                        if (!TryReadTwoStringFields(env, stateObj))
                        {
                            return false;
                        }
                        _defaultLCID = int.Parse(env.newValue, NumberStyles.Integer, CultureInfo.InvariantCulture);
                        break;

                    case TdsEnums.ENV_COMPFLAGS:
                        if (!TryReadTwoStringFields(env, stateObj))
                        {
                            return false;
                        }
                        break;

                    case TdsEnums.ENV_COLLATION:
                        Debug.Assert(env.newLength == 5 || env.newLength == 0, "Improper length in new collation!");
                        if (!stateObj.TryReadByte(out byteLength))
                        {
                            return false;
                        }
                        env.newLength = byteLength;
                        if (env.newLength == 5)
                        {
                            if (!TryProcessCollation(stateObj, out env.newCollation))
                            {
                                return false;
                            }

                            // give the parser the new collation values in case parameters don't specify one
                            _defaultCollation = env.newCollation;
                            int newCodePage = GetCodePage(env.newCollation, stateObj);
                            if (newCodePage != _defaultCodePage)
                            {
                                _defaultCodePage = newCodePage;
                                _defaultEncoding = System.Text.Encoding.GetEncoding(_defaultCodePage);
                            }
                            _defaultLCID = env.newCollation.LCID;
                        }

                        if (!stateObj.TryReadByte(out byteLength))
                        {
                            return false;
                        }
                        env.oldLength = byteLength;
                        Debug.Assert(env.oldLength == 5 || env.oldLength == 0, "Improper length in old collation!");
                        if (env.oldLength == 5)
                        {
                            if (!TryProcessCollation(stateObj, out env.oldCollation))
                            {
                                return false;
                            }
                        }

                        env.length = 3 + env.newLength + env.oldLength;
                        break;

                    case TdsEnums.ENV_BEGINTRAN:
                    case TdsEnums.ENV_COMMITTRAN:
                    case TdsEnums.ENV_ROLLBACKTRAN:
                    case TdsEnums.ENV_ENLISTDTC:
                    case TdsEnums.ENV_DEFECTDTC:
                    case TdsEnums.ENV_TRANSACTIONENDED:
                        if (!stateObj.TryReadByte(out byteLength))
                        {
                            return false;
                        }
                        env.newLength = byteLength;
                        Debug.Assert(env.newLength == 0 || env.newLength == 8, "Improper length for new transaction id!");

                        if (env.newLength > 0)
                        {
                            if (!stateObj.TryReadInt64(out env.newLongValue))
                            {
                                return false;
                            }
                            Debug.Assert(env.newLongValue != SqlInternalTransaction.NullTransactionId, "New transaction id is null?"); // the server guarantees that zero is an invalid transaction id.
                        }
                        else
                        {
                            env.newLongValue = SqlInternalTransaction.NullTransactionId; // the server guarantees that zero is an invalid transaction id.
                        }

                        if (!stateObj.TryReadByte(out byteLength))
                        {
                            return false;
                        }
                        env.oldLength = byteLength;
                        Debug.Assert(env.oldLength == 0 || env.oldLength == 8, "Improper length for old transaction id!");

                        if (env.oldLength > 0)
                        {
                            if (!stateObj.TryReadInt64(out env.oldLongValue))
                            {
                                return false;
                            }
                            Debug.Assert(env.oldLongValue != SqlInternalTransaction.NullTransactionId, "Old transaction id is null?"); // the server guarantees that zero is an invalid transaction id.
                        }
                        else
                        {
                            env.oldLongValue = SqlInternalTransaction.NullTransactionId; // the server guarantees that zero is an invalid transaction id.
                        }

                        // env.length includes 1 byte type token
                        env.length = 3 + env.newLength + env.oldLength;
                        break;

                    case TdsEnums.ENV_LOGSHIPNODE:
                        // env.newBinValue is secondary node, env.oldBinValue is witness node
                        // comes before LoginAck so we can't assert this
                        if (!TryReadTwoStringFields(env, stateObj))
                        {
                            return false;
                        }
                        break;

                    case TdsEnums.ENV_PROMOTETRANSACTION:
                        if (!stateObj.TryReadInt32(out env.newLength))
                        { // new value has 4 byte length
                            return false;
                        }
                        env.newBinValue = new byte[env.newLength];
                        if (!stateObj.TryReadByteArray(env.newBinValue, 0, env.newLength))
                        { // read new value with 4 byte length
                            return false;
                        }

                        if (!stateObj.TryReadByte(out byteLength))
                        {
                            return false;
                        }
                        env.oldLength = byteLength;
                        Debug.Assert(0 == env.oldLength, "old length should be zero");

                        // env.length includes 1 byte for type token
                        env.length = 5 + env.newLength;
                        break;

                    case TdsEnums.ENV_TRANSACTIONMANAGERADDRESS:
                    case TdsEnums.ENV_SPRESETCONNECTIONACK:
                        if (!TryReadTwoBinaryFields(env, stateObj))
                        {
                            return false;
                        }
                        break;

                    case TdsEnums.ENV_USERINSTANCE:
                        if (!TryReadTwoStringFields(env, stateObj))
                        {
                            return false;
                        }
                        break;

                    case TdsEnums.ENV_ROUTING:
                        ushort newLength;
                        if (!stateObj.TryReadUInt16(out newLength))
                        {
                            return false;
                        }
                        env.newLength = newLength;
                        byte protocol;
                        if (!stateObj.TryReadByte(out protocol))
                        {
                            return false;
                        }
                        ushort port;
                        if (!stateObj.TryReadUInt16(out port))
                        {
                            return false;
                        }
                        ushort serverLen;
                        if (!stateObj.TryReadUInt16(out serverLen))
                        {
                            return false;
                        }
                        string serverName;
                        if (!stateObj.TryReadString(serverLen, out serverName))
                        {
                            return false;
                        }
                        env.newRoutingInfo = new RoutingInfo(protocol, port, serverName);
                        ushort oldLength;
                        if (!stateObj.TryReadUInt16(out oldLength))
                        {
                            return false;
                        }
                        if (!stateObj.TrySkipBytes(oldLength))
                        {
                            return false;
                        }
                        env.length = env.newLength + oldLength + 5; // 5=2*sizeof(UInt16)+sizeof(byte) [token+newLength+oldLength]
                        break;

                    default:
                        Debug.Assert(false, "Unknown environment change token: " + env.type);
                        break;
                }
                processedLength += env.length;
            }

            sqlEnvChange = envarray;
            return true;
        }

        private bool TryReadTwoBinaryFields(SqlEnvChange env, TdsParserStateObject stateObj)
        {
            // Used by ProcessEnvChangeToken
            byte byteLength;
            if (!stateObj.TryReadByte(out byteLength))
            {
                return false;
            }
            env.newLength = byteLength;
            env.newBinValue = new byte[env.newLength];
            if (!stateObj.TryReadByteArray(env.newBinValue, 0, env.newLength))
            {
                return false;
            }
            if (!stateObj.TryReadByte(out byteLength))
            {
                return false;
            }
            env.oldLength = byteLength;
            env.oldBinValue = new byte[env.oldLength];
            if (!stateObj.TryReadByteArray(env.oldBinValue, 0, env.oldLength))
            {
                return false;
            }

            // env.length includes 1 byte type token
            env.length = 3 + env.newLength + env.oldLength;
            return true;
        }

        private bool TryReadTwoStringFields(SqlEnvChange env, TdsParserStateObject stateObj)
        {
            // Used by ProcessEnvChangeToken
            byte newLength, oldLength;
            string newValue, oldValue;
            if (!stateObj.TryReadByte(out newLength))
            {
                return false;
            }
            if (!stateObj.TryReadString(newLength, out newValue))
            {
                return false;
            }
            if (!stateObj.TryReadByte(out oldLength))
            {
                return false;
            }
            if (!stateObj.TryReadString(oldLength, out oldValue))
            {
                return false;
            }

            env.newLength = newLength;
            env.newValue = newValue;
            env.oldLength = oldLength;
            env.oldValue = oldValue;

            // env.length includes 1 byte type token
            env.length = 3 + env.newLength * 2 + env.oldLength * 2;
            return true;
        }

        private bool TryProcessDone(SqlCommand cmd, SqlDataReader reader, ref RunBehavior run, TdsParserStateObject stateObj)
        {
            ushort curCmd;
            ushort status;
            int count;

            // status
            // command
            // rowcount (valid only if DONE_COUNT bit is set)

            if (!stateObj.TryReadUInt16(out status))
            {
                return false;
            }
            if (!stateObj.TryReadUInt16(out curCmd))
            {
                return false;
            }

            long longCount;
            if (!stateObj.TryReadInt64(out longCount))
            {
                return false;
            }
            count = (int)longCount;

            // We get a done token with the attention bit set
            if (TdsEnums.DONE_ATTN == (status & TdsEnums.DONE_ATTN))
            {
                Debug.Assert(TdsEnums.DONE_MORE != (status & TdsEnums.DONE_MORE), "Not expecting DONE_MORE when receiving DONE_ATTN");
                Debug.Assert(stateObj._attentionSent, "Received attention done without sending one!");
                stateObj._attentionReceived = true;
                Debug.Assert(stateObj._inBytesUsed == stateObj._inBytesRead && stateObj._inBytesPacket == 0, "DONE_ATTN received with more data left on wire");
            }
            if ((null != cmd) && (TdsEnums.DONE_COUNT == (status & TdsEnums.DONE_COUNT)))
            {
                if (curCmd != TdsEnums.SELECT)
                {
                    cmd.InternalRecordsAffected = count;
                }
                // Skip the bogus DONE counts sent by the server
                if (stateObj._receivedColMetaData || (curCmd != TdsEnums.SELECT))
                {
                    cmd.OnStatementCompleted(count);
                }
            }

            stateObj._receivedColMetaData = false;

            // Surface exception for DONE_ERROR in the case we did not receive an error token
            // in the stream, but an error occurred.  In these cases, we throw a general server error.  The
            // situations where this can occur are: an invalid buffer received from client, login error
            // and the server refused our connection, and the case where we are trying to log in but
            // the server has reached its max connection limit.  Bottom line, we need to throw general
            // error in the cases where we did not receive an error token along with the DONE_ERROR.
            if ((TdsEnums.DONE_ERROR == (TdsEnums.DONE_ERROR & status)) && stateObj.ErrorCount == 0 &&
                  stateObj._errorTokenReceived == false && (RunBehavior.Clean != (RunBehavior.Clean & run)))
            {
                stateObj.AddError(new SqlError(0, 0, TdsEnums.MIN_ERROR_CLASS, _server, SQLMessage.SevereError(), "", 0));

                if (null != reader)
                {
                    if (!reader.IsInitialized)
                    {
                        run = RunBehavior.UntilDone;
                    }
                }
            }

            // Similar to above, only with a more severe error.  In this case, if we received
            // the done_srverror, this exception will be added to the collection regardless.
            // The server will always break the connection in this case.
            if ((TdsEnums.DONE_SRVERROR == (TdsEnums.DONE_SRVERROR & status)) && (RunBehavior.Clean != (RunBehavior.Clean & run)))
            {
                stateObj.AddError(new SqlError(0, 0, TdsEnums.FATAL_ERROR_CLASS, _server, SQLMessage.SevereError(), "", 0));

                if (null != reader)
                {
                    if (!reader.IsInitialized)
                    {
                        run = RunBehavior.UntilDone;
                    }
                }
            }

            ProcessSqlStatistics(curCmd, status, count);

            // stop if the DONE_MORE bit isn't set (see above for attention handling)
            if (TdsEnums.DONE_MORE != (status & TdsEnums.DONE_MORE))
            {
                stateObj._errorTokenReceived = false;
                if (stateObj._inBytesUsed >= stateObj._inBytesRead)
                {
                    stateObj._pendingData = false;
                }
            }

            // _pendingData set by e.g. 'TdsExecuteSQLBatch'
            // _hasOpenResult always set to true by 'WriteMarsHeader'
            //
            if (!stateObj._pendingData && stateObj._hasOpenResult)
            {
                /*
                                Debug.Assert(!((sqlTransaction != null               && _distributedTransaction != null) ||
                                               (_userStartedLocalTransaction != null && _distributedTransaction != null))
                                              , "ProcessDone - have both distributed and local transactions not null!");
                */
                // WebData 112722

                stateObj.DecrementOpenResultCount();
            }

            return true;
        }

        private void ProcessSqlStatistics(ushort curCmd, ushort status, int count)
        {
            // SqlStatistics bookkeeping stuff
            //
            if (null != _statistics)
            {
                // any done after row(s) counts as a resultset
                if (_statistics.WaitForDoneAfterRow)
                {
                    _statistics.SafeIncrement(ref _statistics._sumResultSets);
                    _statistics.WaitForDoneAfterRow = false;
                }

                // clear row count DONE_COUNT flag is not set
                if (!(TdsEnums.DONE_COUNT == (status & TdsEnums.DONE_COUNT)))
                {
                    count = 0;
                }

                switch (curCmd)
                {
                    case TdsEnums.INSERT:
                    case TdsEnums.DELETE:
                    case TdsEnums.UPDATE:
                    case TdsEnums.MERGE:
                        _statistics.SafeIncrement(ref _statistics._iduCount);
                        _statistics.SafeAdd(ref _statistics._iduRows, count);
                        if (!_statisticsIsInTransaction)
                        {
                            _statistics.SafeIncrement(ref _statistics._transactions);
                        }

                        break;

                    case TdsEnums.SELECT:
                        _statistics.SafeIncrement(ref _statistics._selectCount);
                        _statistics.SafeAdd(ref _statistics._selectRows, count);
                        break;

                    case TdsEnums.BEGINXACT:
                        if (!_statisticsIsInTransaction)
                        {
                            _statistics.SafeIncrement(ref _statistics._transactions);
                        }
                        _statisticsIsInTransaction = true;
                        break;

                    case TdsEnums.OPENCURSOR:
                        _statistics.SafeIncrement(ref _statistics._cursorOpens);
                        break;

                    case TdsEnums.ABORT:
                        _statisticsIsInTransaction = false;
                        break;

                    case TdsEnums.ENDXACT:
                        _statisticsIsInTransaction = false;
                        break;
                } // switch
            }
            else
            {
                switch (curCmd)
                {
                    case TdsEnums.BEGINXACT:
                        _statisticsIsInTransaction = true;
                        break;

                    case TdsEnums.ABORT:
                    case TdsEnums.ENDXACT:
                        _statisticsIsInTransaction = false;
                        break;
                }
            }
        }

        private bool TryProcessFeatureExtAck(TdsParserStateObject stateObj)
        {
            // read feature ID
            byte featureId;
            do
            {
                if (!stateObj.TryReadByte(out featureId))
                {
                    return false;
                }
                if (featureId != TdsEnums.FEATUREEXT_TERMINATOR)
                {
                    uint dataLen;
                    if (!stateObj.TryReadUInt32(out dataLen))
                    {
                        return false;
                    }
                    byte[] data = new byte[dataLen];
                    if (dataLen > 0)
                    {
                        if (!stateObj.TryReadByteArray(data, 0, checked((int)dataLen)))
                        {
                            return false;
                        }
                    }
                    _connHandler.OnFeatureExtAck(featureId, data);
                }
            } while (featureId != TdsEnums.FEATUREEXT_TERMINATOR);
            return true;
        }

        private bool TryProcessSessionState(TdsParserStateObject stateObj, int length, SessionData sdata)
        {
            if (length < 5)
            {
                throw SQL.ParsingError();
            }
            uint seqNum;
            if (!stateObj.TryReadUInt32(out seqNum))
            {
                return false;
            }
            if (seqNum == uint.MaxValue)
            {
                _connHandler.DoNotPoolThisConnection();
            }
            byte status;
            if (!stateObj.TryReadByte(out status))
            {
                return false;
            }
            if (status > 1)
            {
                throw SQL.ParsingError();
            }
            bool recoverable = status != 0;
            length -= 5;
            while (length > 0)
            {
                byte stateId;
                if (!stateObj.TryReadByte(out stateId))
                {
                    return false;
                }
                int stateLen;
                byte stateLenByte;
                if (!stateObj.TryReadByte(out stateLenByte))
                {
                    return false;
                }
                if (stateLenByte < 0xFF)
                {
                    stateLen = stateLenByte;
                }
                else
                {
                    if (!stateObj.TryReadInt32(out stateLen))
                    {
                        return false;
                    }
                }
                byte[] buffer = null;
                lock (sdata._delta)
                {
                    if (sdata._delta[stateId] == null)
                    {
                        buffer = new byte[stateLen];
                        sdata._delta[stateId] = new SessionStateRecord { _version = seqNum, _dataLength = stateLen, _data = buffer, _recoverable = recoverable };
                        sdata._deltaDirty = true;
                        if (!recoverable)
                        {
                            checked { sdata._unrecoverableStatesCount++; }
                        }
                    }
                    else
                    {
                        if (sdata._delta[stateId]._version <= seqNum)
                        {
                            SessionStateRecord sv = sdata._delta[stateId];
                            sv._version = seqNum;
                            sv._dataLength = stateLen;
                            if (sv._recoverable != recoverable)
                            {
                                if (recoverable)
                                {
                                    Debug.Assert(sdata._unrecoverableStatesCount > 0, "Unrecoverable states count >0");
                                    sdata._unrecoverableStatesCount--;
                                }
                                else
                                {
                                    checked { sdata._unrecoverableStatesCount++; }
                                }
                                sv._recoverable = recoverable;
                            }
                            buffer = sv._data;
                            if (buffer.Length < stateLen)
                            {
                                buffer = new byte[stateLen];
                                sv._data = buffer;
                            }
                        }
                    }
                }
                if (buffer != null)
                {
                    if (!stateObj.TryReadByteArray(buffer, 0, stateLen))
                    {
                        return false;
                    }
                }
                else
                {
                    if (!stateObj.TrySkipBytes(stateLen))
                        return false;
                }

                if (stateLenByte < 0xFF)
                {
                    length -= 2 + stateLen;
                }
                else
                {
                    length -= 6 + stateLen;
                }
            }
            sdata.AssertUnrecoverableStateCountIsCorrect();

            return true;
        }

        private bool TryProcessLoginAck(TdsParserStateObject stateObj, out SqlLoginAck sqlLoginAck)
        {
            SqlLoginAck a = new SqlLoginAck();

            sqlLoginAck = null;

            // read past interface type and version
            if (!stateObj.TrySkipBytes(1))
            {
                return false;
            }

            byte[] b = new byte[TdsEnums.VERSION_SIZE];
            if (!stateObj.TryReadByteArray(b, 0, b.Length))
            {
                return false;
            }
            a.tdsVersion = (uint)((((((b[0] << 8) | b[1]) << 8) | b[2]) << 8) | b[3]); // bytes are in motorola order (high byte first)
            uint majorMinor = a.tdsVersion & 0xff00ffff;
            uint increment = (a.tdsVersion >> 16) & 0xff;

            // Server responds:
            // 0x07000000 -> Sphinx         // Notice server response format is different for bwd compat
            // 0x07010000 -> Shiloh RTM     // Notice server response format is different for bwd compat
            // 0x71000001 -> Shiloh SP1
            // 0x72xx0002 -> Yukon RTM
            // information provided by S. Ashwin

            switch (majorMinor)
            {
                case TdsEnums.YUKON_MAJOR << 24 | TdsEnums.YUKON_RTM_MINOR:     // Yukon
                    if (increment != TdsEnums.YUKON_INCREMENT) { throw SQL.InvalidTDSVersion(); }
                    _isYukon = true;
                    break;
                case TdsEnums.KATMAI_MAJOR << 24 | TdsEnums.KATMAI_MINOR:
                    if (increment != TdsEnums.KATMAI_INCREMENT) { throw SQL.InvalidTDSVersion(); }
                    _isKatmai = true;
                    break;
                case TdsEnums.DENALI_MAJOR << 24 | TdsEnums.DENALI_MINOR:
                    if (increment != TdsEnums.DENALI_INCREMENT) { throw SQL.InvalidTDSVersion(); }
                    _isDenali = true;
                    break;
                default:
                    throw SQL.InvalidTDSVersion();
            }

            _isKatmai |= _isDenali;
            _isYukon |= _isKatmai;

            stateObj._outBytesUsed = stateObj._outputHeaderLen;
            byte len;
            if (!stateObj.TryReadByte(out len))
            {
                return false;
            }

            if (!stateObj.TrySkipBytes(len * ADP.CharSize))
            {
                return false;
            }
            if (!stateObj.TryReadByte(out a.majorVersion))
            {
                return false;
            }
            if (!stateObj.TryReadByte(out a.minorVersion))
            {
                return false;
            }
            byte buildNumHi, buildNumLo;
            if (!stateObj.TryReadByte(out buildNumHi))
            {
                return false;
            }
            if (!stateObj.TryReadByte(out buildNumLo))
            {
                return false;
            }

            a.buildNum = (short)((buildNumHi << 8) + buildNumLo);

            Debug.Assert(_state == TdsParserState.OpenNotLoggedIn, "ProcessLoginAck called with state not TdsParserState.OpenNotLoggedIn");
            _state = TdsParserState.OpenLoggedIn;

            {
                if (_fMARS)
                {
                    _resetConnectionEvent = new AutoResetEvent(true);
                }
            }

            // Fail if SSE UserInstance and we have not received this info.
            if (_connHandler.ConnectionOptions.UserInstance &&
                string.IsNullOrEmpty(_connHandler.InstanceName))
            {
                stateObj.AddError(new SqlError(0, 0, TdsEnums.FATAL_ERROR_CLASS, Server, SQLMessage.UserInstanceFailure(), "", 0));
                ThrowExceptionAndWarning(stateObj);
            }

            sqlLoginAck = a;
            return true;
        }

        internal bool TryProcessError(byte token, TdsParserStateObject stateObj, out SqlError error)
        {
            ushort shortLen;
            byte byteLen;
            int number;
            byte state;
            byte errorClass;

            error = null;

            if (!stateObj.TryReadInt32(out number))
            {
                return false;
            }
            if (!stateObj.TryReadByte(out state))
            {
                return false;
            }
            if (!stateObj.TryReadByte(out errorClass))
            {
                return false;
            }

            Debug.Assert(((errorClass >= TdsEnums.MIN_ERROR_CLASS) && token == TdsEnums.SQLERROR) ||
                          ((errorClass < TdsEnums.MIN_ERROR_CLASS) && token == TdsEnums.SQLINFO), "class and token don't match!");

            if (!stateObj.TryReadUInt16(out shortLen))
            {
                return false;
            }
            string message;
            if (!stateObj.TryReadString(shortLen, out message))
            {
                return false;
            }

            if (!stateObj.TryReadByte(out byteLen))
            {
                return false;
            }

            string server;

            // If the server field is not received use the locally cached value.
            if (byteLen == 0)
            {
                server = _server;
            }
            else
            {
                if (!stateObj.TryReadString(byteLen, out server))
                {
                    return false;
                }
            }

            if (!stateObj.TryReadByte(out byteLen))
            {
                return false;
            }
            string procedure;
            if (!stateObj.TryReadString(byteLen, out procedure))
            {
                return false;
            }

            int line;
            if (_isYukon)
            {
                if (!stateObj.TryReadInt32(out line))
                {
                    return false;
                }
            }
            else
            {
                ushort shortLine;
                if (!stateObj.TryReadUInt16(out shortLine))
                {
                    return false;
                }
                line = shortLine;
                // If we haven't yet completed processing login token stream yet, we may be talking to a Yukon server
                // In that case we still have to read another 2 bytes
                if (_state == TdsParserState.OpenNotLoggedIn)
                {
                    // Login incomplete
                    byte b;
                    if (!stateObj.TryPeekByte(out b))
                    {
                        return false;
                    }
                    if (b == 0)
                    {
                        // This is an invalid token value
                        ushort value;
                        if (!stateObj.TryReadUInt16(out value))
                        {
                            return false;
                        }
                        line = (line << 16) + value;
                    }
                }
            }

            error = new SqlError(number, state, errorClass, _server, message, procedure, line);
            return true;
        }


        internal bool TryProcessReturnValue(int length, TdsParserStateObject stateObj, out SqlReturnValue returnValue)
        {
            returnValue = null;
            SqlReturnValue rec = new SqlReturnValue();
            rec.length = length;        // In Yukon this length is -1
            ushort parameterIndex;
            if (!stateObj.TryReadUInt16(out parameterIndex))
            {
                return false;
            }
            byte len;
            if (!stateObj.TryReadByte(out len))
            { // Length of parameter name
                return false;
            }

            if (len > 0)
            {
                if (!stateObj.TryReadString(len, out rec.parameter))
                {
                    return false;
                }
            }

            // read status and ignore
            byte ignored;
            if (!stateObj.TryReadByte(out ignored))
            {
                return false;
            }

            uint userType;

            // read user type - 4 bytes Yukon, 2 backwards
            if (!stateObj.TryReadUInt32(out userType))
            {
                return false;
            }

            // read off the flags
            ushort ignoredFlags;
            if (!stateObj.TryReadUInt16(out ignoredFlags))
            {
                return false;
            }

            // read the type
            byte tdsType;
            if (!stateObj.TryReadByte(out tdsType))
            {
                return false;
            }

            // read the MaxLen
            // For xml datatypes, there is no tokenLength
            int tdsLen;

            if (tdsType == TdsEnums.SQLXMLTYPE)
            {
                tdsLen = TdsEnums.SQL_USHORTVARMAXLEN;
            }
            else if (IsVarTimeTds(tdsType))
                tdsLen = 0;  // placeholder until we read the scale, just make sure it's not SQL_USHORTVARMAXLEN
            else if (tdsType == TdsEnums.SQLDATE)
            {
                tdsLen = 3;
            }
            else
            {
                if (!TryGetTokenLength(tdsType, stateObj, out tdsLen))
                {
                    return false;
                }
            }

            rec.metaType = MetaType.GetSqlDataType(tdsType, userType, tdsLen);
            rec.type = rec.metaType.SqlDbType;

            // always use the nullable type for parameters if Shiloh or later
            // Sphinx sometimes sends fixed length return values
            rec.tdsType = rec.metaType.NullableType;
            rec.isNullable = true;
            if (tdsLen == TdsEnums.SQL_USHORTVARMAXLEN)
            {
                rec.metaType = MetaType.GetMaxMetaTypeFromMetaType(rec.metaType);
            }

            if (rec.type == SqlDbType.Decimal)
            {
                if (!stateObj.TryReadByte(out rec.precision))
                {
                    return false;
                }
                if (!stateObj.TryReadByte(out rec.scale))
                {
                    return false;
                }
            }

            if (rec.metaType.IsVarTime)
            {
                if (!stateObj.TryReadByte(out rec.scale))
                {
                    return false;
                }
            }

            if (tdsType == TdsEnums.SQLUDT)
            {
                if (!TryProcessUDTMetaData((SqlMetaDataPriv)rec, stateObj))
                {
                    return false;
                }
            }

            if (rec.type == SqlDbType.Xml)
            {
                // Read schema info
                byte schemapresent;
                if (!stateObj.TryReadByte(out schemapresent))
                {
                    return false;
                }

                if ((schemapresent & 1) != 0)
                {
                    if (!stateObj.TryReadByte(out len))
                    {
                        return false;
                    }
                    if (len != 0)
                    {
                        if (!stateObj.TryReadString(len, out rec.xmlSchemaCollectionDatabase))
                        {
                            return false;
                        }
                    }

                    if (!stateObj.TryReadByte(out len))
                    {
                        return false;
                    }
                    if (len != 0)
                    {
                        if (!stateObj.TryReadString(len, out rec.xmlSchemaCollectionOwningSchema))
                        {
                            return false;
                        }
                    }

                    short slen;
                    if (!stateObj.TryReadInt16(out slen))
                    {
                        return false;
                    }

                    if (slen != 0)
                    {
                        if (!stateObj.TryReadString(slen, out rec.xmlSchemaCollectionName))
                        {
                            return false;
                        }
                    }
                }
            }
            else if (rec.metaType.IsCharType)
            {
                // read the collation for 8.x servers
                if (!TryProcessCollation(stateObj, out rec.collation))
                {
                    return false;
                }

                int codePage = GetCodePage(rec.collation, stateObj);

                // if the column lcid is the same as the default, use the default encoder
                if (codePage == _defaultCodePage)
                {
                    rec.codePage = _defaultCodePage;
                    rec.encoding = _defaultEncoding;
                }
                else
                {
                    rec.codePage = codePage;
                    rec.encoding = System.Text.Encoding.GetEncoding(rec.codePage);
                }
            }

            // for now we coerce return values into a SQLVariant, not good...
            bool isNull = false;
            ulong valLen;
            if (!TryProcessColumnHeaderNoNBC(rec, stateObj, out isNull, out valLen))
            {
                return false;
            }

            // always read as sql types
            Debug.Assert(valLen < (ulong)(int.MaxValue), "ProcessReturnValue received data size > 2Gb");

            int intlen = valLen > (ulong)(int.MaxValue) ? int.MaxValue : (int)valLen;

            if (rec.metaType.IsPlp)
            {
                intlen = int.MaxValue;    // If plp data, read it all
            }

            if (isNull)
            {
                GetNullSqlValue(rec.value, rec);
            }
            else
            {
                if (!TryReadSqlValue(rec.value, rec, intlen, stateObj))
                {
                    return false;
                }
            }

            returnValue = rec;
            return true;
        }

        internal bool TryProcessCollation(TdsParserStateObject stateObj, out SqlCollation collation)
        {
            SqlCollation newCollation = new SqlCollation();

            if (!stateObj.TryReadUInt32(out newCollation.info))
            {
                collation = null;
                return false;
            }
            if (!stateObj.TryReadByte(out newCollation.sortId))
            {
                collation = null;
                return false;
            }

            collation = newCollation;
            return true;
        }

        private void WriteCollation(SqlCollation collation, TdsParserStateObject stateObj)
        {
            if (collation == null)
            {
                _physicalStateObj.WriteByte(0);
            }
            else
            {
                _physicalStateObj.WriteByte(sizeof(uint) + sizeof(byte));
                WriteUnsignedInt(collation.info, _physicalStateObj);
                _physicalStateObj.WriteByte(collation.sortId);
            }
        }

        internal int GetCodePage(SqlCollation collation, TdsParserStateObject stateObj)
        {
            int codePage = 0;

            if (0 != collation.sortId)
            {
                codePage = TdsEnums.CODE_PAGE_FROM_SORT_ID[collation.sortId];
                Debug.Assert(0 != codePage, "GetCodePage accessed codepage array and produced 0!, sortID =" + ((Byte)(collation.sortId)).ToString((IFormatProvider)null));
            }
            else
            {
                int cultureId = collation.LCID;
                bool success = false;

                try
                {
                    codePage = CultureInfo.GetCultureInfo(cultureId).TextInfo.ANSICodePage;

                    // SqlHot 50001398: CodePage can be zero, but we should defer such errors until
                    //  we actually MUST use the code page (i.e. don't error if no ANSI data is sent).
                    success = true;
                }
                catch (ArgumentException)
                {
                }

                // If we failed, it is quite possible this is because certain culture id's
                // were removed in Win2k and beyond, however Sql Server still supports them.
                // In this case we will mask off the sort id (the leading 1). If that fails, 
                // or we have a culture id other than the cases below, we throw an error and 
                // throw away the rest of the results. 

                //  Sometimes GetCultureInfo will return CodePage 0 instead of throwing.
                //  This should be treated as an error and functionality switches into the following logic.
                if (!success || codePage == 0)
                {
                    switch (cultureId)
                    {
                        case 0x10404: // zh-TW
                        case 0x10804: // zh-CN
                        case 0x10c04: // zh-HK
                        case 0x11004: // zh-SG
                        case 0x11404: // zh-MO
                        case 0x10411: // ja-JP
                        case 0x10412: // ko-KR
                            // If one of the following special cases, mask out sortId and
                            // retry.
                            cultureId = cultureId & 0x03fff;

                            try
                            {
                                codePage = new CultureInfo(cultureId).TextInfo.ANSICodePage;
                                success = true;
                            }
                            catch (ArgumentException)
                            {
                            }
                            break;
                        case 0x827:     // Mapping Non-supported Lithuanian code page to supported Lithuanian.
                            try
                            {
                                codePage = new CultureInfo(0x427).TextInfo.ANSICodePage;
                                success = true;
                            }
                            catch (ArgumentException)
                            {
                            }
                            break;
                        default:
                            break;
                    }

                    if (!success)
                    {
                        ThrowUnsupportedCollationEncountered(stateObj);
                    }

                    Debug.Assert(codePage >= 0, string.Format("Invalid code page. codePage: {0}. cultureId: {1}", codePage, cultureId));
                }
            }

            return codePage;
        }


        internal void DrainData(TdsParserStateObject stateObj)
        {
            try
            {
                SqlDataReader.SharedState sharedState = stateObj._readerState;
                if (sharedState != null && sharedState._dataReady)
                {
                    var metadata = stateObj._cleanupMetaData;
                    if (stateObj._partialHeaderBytesRead > 0)
                    {
                        if (!stateObj.TryProcessHeader())
                        {
                            throw SQL.SynchronousCallMayNotPend();
                        }
                    }
                    if (0 == sharedState._nextColumnHeaderToRead)
                    {
                        // i. user called read but didn't fetch anything
                        if (!stateObj.Parser.TrySkipRow(stateObj._cleanupMetaData, stateObj))
                        {
                            throw SQL.SynchronousCallMayNotPend();
                        }
                    }
                    else
                    {
                        // iia.  if we still have bytes left from a partially read column, skip
                        if (sharedState._nextColumnDataToRead < sharedState._nextColumnHeaderToRead)
                        {
                            if ((sharedState._nextColumnHeaderToRead > 0) && (metadata[sharedState._nextColumnHeaderToRead - 1].metaType.IsPlp))
                            {
                                if (stateObj._longlen != 0)
                                {
                                    ulong ignored;
                                    if (!TrySkipPlpValue(ulong.MaxValue, stateObj, out ignored))
                                    {
                                        throw SQL.SynchronousCallMayNotPend();
                                    }
                                }
                            }

                            else if (0 < sharedState._columnDataBytesRemaining)
                            {
                                if (!stateObj.TrySkipLongBytes(sharedState._columnDataBytesRemaining))
                                {
                                    throw SQL.SynchronousCallMayNotPend();
                                }
                            }
                        }


                        // Read the remaining values off the wire for this row
                        if (!stateObj.Parser.TrySkipRow(metadata, sharedState._nextColumnHeaderToRead, stateObj))
                        {
                            throw SQL.SynchronousCallMayNotPend();
                        }
                    }
                }
                Run(RunBehavior.Clean, null, null, null, stateObj);
            }
            catch
            {
                _connHandler.DoomThisConnection();
                throw;
            }
        }


        internal void ThrowUnsupportedCollationEncountered(TdsParserStateObject stateObj)
        {
            stateObj.AddError(new SqlError(0, 0, TdsEnums.MIN_ERROR_CLASS, _server, SQLMessage.CultureIdError(), "", 0));

            if (null != stateObj)
            {
                DrainData(stateObj);

                stateObj._pendingData = false;
            }

            ThrowExceptionAndWarning(stateObj);
        }

        internal bool TryProcessAltMetaData(int cColumns, TdsParserStateObject stateObj, out _SqlMetaDataSet metaData)
        {
            Debug.Assert(cColumns > 0, "should have at least 1 column in altMetaData!");

            metaData = null;

            _SqlMetaDataSet altMetaDataSet = new _SqlMetaDataSet(cColumns);
            int[] indexMap = new int[cColumns];

            if (!stateObj.TryReadUInt16(out altMetaDataSet.id))
            {
                return false;
            }

            byte byCols;
            if (!stateObj.TryReadByte(out byCols))
            {
                return false;
            }

            while (byCols > 0)
            {
                if (!stateObj.TrySkipBytes(2))
                { // ignore ColNum ...
                    return false;
                }
                byCols--;
            }

            // pass 1, read the meta data off the wire
            for (int i = 0; i < cColumns; i++)
            {
                // internal meta data class
                _SqlMetaData col = altMetaDataSet[i];

                byte op;
                if (!stateObj.TryReadByte(out op))
                {
                    return false;
                }
                ushort operand;
                if (!stateObj.TryReadUInt16(out operand))
                {
                    return false;
                }

                if (!TryCommonProcessMetaData(stateObj, col))
                {
                    return false;
                }

                indexMap[i] = i;
            }

            altMetaDataSet.indexMap = indexMap;
            altMetaDataSet.visibleColumns = cColumns;

            metaData = altMetaDataSet;
            return true;
        }

        internal bool TryProcessMetaData(int cColumns, TdsParserStateObject stateObj, out _SqlMetaDataSet metaData)
        {
            Debug.Assert(cColumns > 0, "should have at least 1 column in metadata!");

            _SqlMetaDataSet newMetaData = new _SqlMetaDataSet(cColumns);
            for (int i = 0; i < cColumns; i++)
            {
                if (!TryCommonProcessMetaData(stateObj, newMetaData[i]))
                {
                    metaData = null;
                    return false;
                }
            }

            metaData = newMetaData;
            return true;
        }

        private bool IsVarTimeTds(byte tdsType)
        {
            return tdsType == TdsEnums.SQLTIME || tdsType == TdsEnums.SQLDATETIME2 || tdsType == TdsEnums.SQLDATETIMEOFFSET;
        }

        private bool TryCommonProcessMetaData(TdsParserStateObject stateObj, _SqlMetaData col)
        {
            byte byteLen;
            uint userType;

            // read user type - 4 bytes Yukon, 2 backwards
            if (!stateObj.TryReadUInt32(out userType))
            {
                return false;
            }

            // read flags and set appropriate flags in structure
            byte flags;
            if (!stateObj.TryReadByte(out flags))
            {
                return false;
            }

            col.updatability = (byte)((flags & TdsEnums.Updatability) >> 2);
            col.isNullable = (TdsEnums.Nullable == (flags & TdsEnums.Nullable));
            col.isIdentity = (TdsEnums.Identity == (flags & TdsEnums.Identity));

            // read second byte of column metadata flags
            if (!stateObj.TryReadByte(out flags))
            {
                return false;
            }

            col.isColumnSet = (TdsEnums.IsColumnSet == (flags & TdsEnums.IsColumnSet));

            byte tdsType;
            if (!stateObj.TryReadByte(out tdsType))
            {
                return false;
            }

            if (tdsType == TdsEnums.SQLXMLTYPE)
                col.length = TdsEnums.SQL_USHORTVARMAXLEN;  //Use the same length as other plp datatypes
            else if (IsVarTimeTds(tdsType))
                col.length = 0;  // placeholder until we read the scale, just make sure it's not SQL_USHORTVARMAXLEN
            else if (tdsType == TdsEnums.SQLDATE)
            {
                col.length = 3;
            }
            else
            {
                if (!TryGetTokenLength(tdsType, stateObj, out col.length))
                {
                    return false;
                }
            }

            col.metaType = MetaType.GetSqlDataType(tdsType, userType, col.length);
            col.type = col.metaType.SqlDbType;

            col.tdsType = (col.isNullable ? col.metaType.NullableType : col.metaType.TDSType);

            {
                if (TdsEnums.SQLUDT == tdsType)
                {
                    if (!TryProcessUDTMetaData((SqlMetaDataPriv)col, stateObj))
                    {
                        return false;
                    }
                }

                if (col.length == TdsEnums.SQL_USHORTVARMAXLEN)
                {
                    Debug.Assert(tdsType == TdsEnums.SQLXMLTYPE ||
                                 tdsType == TdsEnums.SQLBIGVARCHAR ||
                                 tdsType == TdsEnums.SQLBIGVARBINARY ||
                                 tdsType == TdsEnums.SQLNVARCHAR ||
                                 tdsType == TdsEnums.SQLUDT,
                                 "Invalid streaming datatype");
                    col.metaType = MetaType.GetMaxMetaTypeFromMetaType(col.metaType);
                    Debug.Assert(col.metaType.IsLong, "Max datatype not IsLong");
                    col.length = int.MaxValue;
                    if (tdsType == TdsEnums.SQLXMLTYPE)
                    {
                        byte schemapresent;
                        if (!stateObj.TryReadByte(out schemapresent))
                        {
                            return false;
                        }

                        if ((schemapresent & 1) != 0)
                        {
                            if (!stateObj.TryReadByte(out byteLen))
                            {
                                return false;
                            }
                            if (byteLen != 0)
                            {
                                if (!stateObj.TryReadString(byteLen, out col.xmlSchemaCollectionDatabase))
                                {
                                    return false;
                                }
                            }

                            if (!stateObj.TryReadByte(out byteLen))
                            {
                                return false;
                            }
                            if (byteLen != 0)
                            {
                                if (!stateObj.TryReadString(byteLen, out col.xmlSchemaCollectionOwningSchema))
                                {
                                    return false;
                                }
                            }

                            short shortLen;
                            if (!stateObj.TryReadInt16(out shortLen))
                            {
                                return false;
                            }
                            if (byteLen != 0)
                            {
                                if (!stateObj.TryReadString(shortLen, out col.xmlSchemaCollectionName))
                                {
                                    return false;
                                }
                            }
                        }
                    }
                }
            }

            if (col.type == SqlDbType.Decimal)
            {
                if (!stateObj.TryReadByte(out col.precision))
                {
                    return false;
                }
                if (!stateObj.TryReadByte(out col.scale))
                {
                    return false;
                }
            }

            if (col.metaType.IsVarTime)
            {
                if (!stateObj.TryReadByte(out col.scale))
                {
                    return false;
                }

                Debug.Assert(0 <= col.scale && col.scale <= 7);

                // calculate actual column length here
                switch (col.metaType.SqlDbType)
                {
                    case SqlDbType.Time:
                        col.length = MetaType.GetTimeSizeFromScale(col.scale);
                        break;
                    case SqlDbType.DateTime2:
                        // Date in number of days (3 bytes) + time
                        col.length = 3 + MetaType.GetTimeSizeFromScale(col.scale);
                        break;
                    case SqlDbType.DateTimeOffset:
                        // Date in days (3 bytes) + offset in minutes (2 bytes) + time
                        col.length = 5 + MetaType.GetTimeSizeFromScale(col.scale);
                        break;

                    default:
                        Debug.Assert(false, "Unknown VariableTime type!");
                        break;
                }
            }

            // read the collation for 7.x servers
            if (col.metaType.IsCharType && (tdsType != TdsEnums.SQLXMLTYPE))
            {
                if (!TryProcessCollation(stateObj, out col.collation))
                {
                    return false;
                }

                int codePage = GetCodePage(col.collation, stateObj);

                if (codePage == _defaultCodePage)
                {
                    col.codePage = _defaultCodePage;
                    col.encoding = _defaultEncoding;
                }
                else
                {
                    col.codePage = codePage;
                    col.encoding = System.Text.Encoding.GetEncoding(col.codePage);
                }
            }

            if (col.metaType.IsLong && !col.metaType.IsPlp)
            {
                int unusedLen = 0xFFFF;      //We ignore this value
                if (!TryProcessOneTable(stateObj, ref unusedLen, out col.multiPartTableName))
                {
                    return false;
                }
            }

            if (!stateObj.TryReadByte(out byteLen))
            {
                return false;
            }
            if (!stateObj.TryReadString(byteLen, out col.column))
            {
                return false;
            }

            // We get too many DONE COUNTs from the server, causing too many StatementCompleted event firings.
            // We only need to fire this event when we actually have a meta data stream with 0 or more rows.
            stateObj._receivedColMetaData = true;
            return true;
        }

        private void WriteUDTMetaData(object value, string database, string schema, string type, TdsParserStateObject stateObj)
        {
            // database
            if (string.IsNullOrEmpty(database))
            {
                stateObj.WriteByte(0);
            }
            else
            {
                stateObj.WriteByte((byte)database.Length);
                WriteString(database, stateObj);
            }

            // schema
            if (string.IsNullOrEmpty(schema))
            {
                stateObj.WriteByte(0);
            }
            else
            {
                stateObj.WriteByte((byte)schema.Length);
                WriteString(schema, stateObj);
            }

            // type
            if (string.IsNullOrEmpty(type))
            {
                stateObj.WriteByte(0);
            }
            else
            {
                stateObj.WriteByte((byte)type.Length);
                WriteString(type, stateObj);
            }
        }

        internal bool TryProcessTableName(int length, TdsParserStateObject stateObj, out MultiPartTableName[] multiPartTableNames)
        {
            int tablesAdded = 0;

            MultiPartTableName[] tables = new MultiPartTableName[1];
            MultiPartTableName mpt;
            while (length > 0)
            {
                if (!TryProcessOneTable(stateObj, ref length, out mpt))
                {
                    multiPartTableNames = null;
                    return false;
                }
                if (tablesAdded == 0)
                {
                    tables[tablesAdded] = mpt;
                }
                else
                {
                    MultiPartTableName[] newTables = new MultiPartTableName[tables.Length + 1];
                    Array.Copy(tables, 0, newTables, 0, tables.Length);
                    newTables[tables.Length] = mpt;
                    tables = newTables;
                }

                tablesAdded++;
            }

            multiPartTableNames = tables;
            return true;
        }

        private bool TryProcessOneTable(TdsParserStateObject stateObj, ref int length, out MultiPartTableName multiPartTableName)
        {
            ushort tableLen;
            MultiPartTableName mpt;
            string value;

            multiPartTableName = default(MultiPartTableName);

            mpt = new MultiPartTableName();
            byte nParts;

            // Find out how many parts in the TDS stream
            if (!stateObj.TryReadByte(out nParts))
            {
                return false;
            }
            length--;
            if (nParts == 4)
            {
                if (!stateObj.TryReadUInt16(out tableLen))
                {
                    return false;
                }
                length -= 2;
                if (!stateObj.TryReadString(tableLen, out value))
                {
                    return false;
                }
                mpt.ServerName = value;
                nParts--;
                length -= (tableLen * 2); // wide bytes
            }
            if (nParts == 3)
            {
                if (!stateObj.TryReadUInt16(out tableLen))
                {
                    return false;
                }
                length -= 2;
                if (!stateObj.TryReadString(tableLen, out value))
                {
                    return false;
                }
                mpt.CatalogName = value;
                length -= (tableLen * 2); // wide bytes
                nParts--;
            }
            if (nParts == 2)
            {
                if (!stateObj.TryReadUInt16(out tableLen))
                {
                    return false;
                }
                length -= 2;
                if (!stateObj.TryReadString(tableLen, out value))
                {
                    return false;
                }
                mpt.SchemaName = value;
                length -= (tableLen * 2); // wide bytes
                nParts--;
            }
            if (nParts == 1)
            {
                if (!stateObj.TryReadUInt16(out tableLen))
                {
                    return false;
                }
                length -= 2;
                if (!stateObj.TryReadString(tableLen, out value))
                {
                    return false;
                }
                mpt.TableName = value;
                length -= (tableLen * 2); // wide bytes
                nParts--;
            }
            Debug.Assert(nParts == 0, "ProcessTableName:Unidentified parts in the table name token stream!");

            multiPartTableName = mpt;
            return true;
        }

        // augments current metadata with table and key information
        private bool TryProcessColInfo(_SqlMetaDataSet columns, SqlDataReader reader, TdsParserStateObject stateObj, out _SqlMetaDataSet metaData)
        {
            Debug.Assert(columns != null && columns.Length > 0, "no metadata available!");

            metaData = null;

            for (int i = 0; i < columns.Length; i++)
            {
                _SqlMetaData col = columns[i];

                byte ignored;
                if (!stateObj.TryReadByte(out ignored))
                { // colnum, ignore
                    return false;
                }
                if (!stateObj.TryReadByte(out col.tableNum))
                {
                    return false;
                }

                // interpret status
                byte status;
                if (!stateObj.TryReadByte(out status))
                {
                    return false;
                }

                col.isDifferentName = (TdsEnums.SQLDifferentName == (status & TdsEnums.SQLDifferentName));
                col.isExpression = (TdsEnums.SQLExpression == (status & TdsEnums.SQLExpression));
                col.isKey = (TdsEnums.SQLKey == (status & TdsEnums.SQLKey));
                col.isHidden = (TdsEnums.SQLHidden == (status & TdsEnums.SQLHidden));

                // read off the base table name if it is different than the select list column name
                if (col.isDifferentName)
                {
                    byte len;
                    if (!stateObj.TryReadByte(out len))
                    {
                        return false;
                    }
                    if (!stateObj.TryReadString(len, out col.baseColumn))
                    {
                        return false;
                    }
                }

                // Fixup column name - only if result of a table - that is if it was not the result of
                // an expression.
                if ((reader.TableNames != null) && (col.tableNum > 0))
                {
                    Debug.Assert(reader.TableNames.Length >= col.tableNum, "invalid tableNames array!");
                    col.multiPartTableName = reader.TableNames[col.tableNum - 1];
                }

                // Expressions are readonly
                if (col.isExpression)
                {
                    col.updatability = 0;
                }
            }

            // set the metadata so that the stream knows some metadata info has changed
            metaData = columns;
            return true;
        }

        // takes care of any per data header information:
        // for long columns, reads off textptrs, reads length, check nullability
        // for other columns, reads length, checks nullability
        // returns length and nullability
        internal bool TryProcessColumnHeader(SqlMetaDataPriv col, TdsParserStateObject stateObj, int columnOrdinal, out bool isNull, out ulong length)
        {
            // query NBC row information first
            if (stateObj.IsNullCompressionBitSet(columnOrdinal))
            {
                isNull = true;
                // column information is not present in TDS if null compression bit is set, return now
                length = 0;
                return true;
            }

            return TryProcessColumnHeaderNoNBC(col, stateObj, out isNull, out length);
        }

        private bool TryProcessColumnHeaderNoNBC(SqlMetaDataPriv col, TdsParserStateObject stateObj, out bool isNull, out ulong length)
        {
            if (col.metaType.IsLong && !col.metaType.IsPlp)
            {
                //
                // we don't care about TextPtrs, simply go after the data after it
                //
                byte textPtrLen;
                if (!stateObj.TryReadByte(out textPtrLen))
                {
                    isNull = false;
                    length = 0;
                    return false;
                }

                if (0 != textPtrLen)
                {
                    // read past text pointer
                    if (!stateObj.TrySkipBytes(textPtrLen))
                    {
                        isNull = false;
                        length = 0;
                        return false;
                    }

                    // read past timestamp
                    if (!stateObj.TrySkipBytes(TdsEnums.TEXT_TIME_STAMP_LEN))
                    {
                        isNull = false;
                        length = 0;
                        return false;
                    }

                    isNull = false;
                    return TryGetDataLength(col, stateObj, out length);
                }
                else
                {
                    isNull = true;
                    length = 0;
                    return true;
                }
            }
            else
            {
                // non-blob columns
                ulong longlen;
                if (!TryGetDataLength(col, stateObj, out longlen))
                {
                    isNull = false;
                    length = 0;
                    return false;
                }
                isNull = IsNull(col.metaType, longlen);
                length = (isNull ? 0 : longlen);
                return true;
            }
        }

        // assumes that the current position is at the start of an altrow!
        internal bool TryGetAltRowId(TdsParserStateObject stateObj, out int id)
        {
            byte token;
            if (!stateObj.TryReadByte(out token))
            { // skip over ALTROW token
                id = 0;
                return false;
            }
            Debug.Assert((token == TdsEnums.SQLALTROW), "");

            // Start a fresh row - disable NBC since Alt Rows are never compressed
            if (!stateObj.TryStartNewRow(isNullCompressed: false))
            {
                id = 0;
                return false;
            }

            ushort shortId;
            if (!stateObj.TryReadUInt16(out shortId))
            {
                id = 0;
                return false;
            }

            id = shortId;
            return true;
        }

        // Used internally by BulkCopy only
        private bool TryProcessRow(_SqlMetaDataSet columns, object[] buffer, int[] map, TdsParserStateObject stateObj)
        {
            SqlBuffer data = new SqlBuffer();

            for (int i = 0; i < columns.Length; i++)
            {
                _SqlMetaData md = columns[i];
                Debug.Assert(md != null, "_SqlMetaData should not be null for column " + i.ToString(CultureInfo.InvariantCulture));

                bool isNull;
                ulong len;
                if (!TryProcessColumnHeader(md, stateObj, i, out isNull, out len))
                {
                    return false;
                }

                if (isNull)
                {
                    GetNullSqlValue(data, md);
                    buffer[map[i]] = data.SqlValue;
                }
                else
                {
                    // We only read up to 2Gb. Throw if data is larger. Very large data
                    // should be read in chunks in sequential read mode
                    // For Plp columns, we may have gotten only the length of the first chunk
                    if (!TryReadSqlValue(data, md, md.metaType.IsPlp ? (int.MaxValue) : (int)len, stateObj))
                    {
                        return false;
                    }
                    buffer[map[i]] = data.SqlValue;
                    if (stateObj._longlen != 0)
                    {
                        throw new SqlTruncateException(SR.GetString(SR.SqlMisc_TruncationMaxDataMessage));
                    }
                }
                data.Clear();
            }

            return true;
        }

        internal object GetNullSqlValue(SqlBuffer nullVal, SqlMetaDataPriv md)
        {
            switch (md.type)
            {
                case SqlDbType.Real:
                    nullVal.SetToNullOfType(SqlBuffer.StorageType.Single);
                    break;

                case SqlDbType.Float:
                    nullVal.SetToNullOfType(SqlBuffer.StorageType.Double);
                    break;

                case SqlDbType.Udt:
                case SqlDbType.Binary:
                case SqlDbType.VarBinary:
                case SqlDbType.Image:
                    nullVal.SqlBinary = SqlBinary.Null;
                    break;

                case SqlDbType.UniqueIdentifier:
                    nullVal.SqlGuid = SqlGuid.Null;
                    break;

                case SqlDbType.Bit:
                    nullVal.SetToNullOfType(SqlBuffer.StorageType.Boolean);
                    break;

                case SqlDbType.TinyInt:
                    nullVal.SetToNullOfType(SqlBuffer.StorageType.Byte);
                    break;

                case SqlDbType.SmallInt:
                    nullVal.SetToNullOfType(SqlBuffer.StorageType.Int16);
                    break;

                case SqlDbType.Int:
                    nullVal.SetToNullOfType(SqlBuffer.StorageType.Int32);
                    break;

                case SqlDbType.BigInt:
                    nullVal.SetToNullOfType(SqlBuffer.StorageType.Int64);
                    break;

                case SqlDbType.Char:
                case SqlDbType.VarChar:
                case SqlDbType.NChar:
                case SqlDbType.NVarChar:
                case SqlDbType.Text:
                case SqlDbType.NText:
                    nullVal.SetToNullOfType(SqlBuffer.StorageType.String);
                    break;

                case SqlDbType.Decimal:
                    nullVal.SetToNullOfType(SqlBuffer.StorageType.Decimal);
                    break;

                case SqlDbType.DateTime:
                case SqlDbType.SmallDateTime:
                    nullVal.SetToNullOfType(SqlBuffer.StorageType.DateTime);
                    break;

                case SqlDbType.Money:
                case SqlDbType.SmallMoney:
                    nullVal.SetToNullOfType(SqlBuffer.StorageType.Money);
                    break;

                case SqlDbType.Variant:
                    // DBNull.Value will have to work here
                    nullVal.SetToNullOfType(SqlBuffer.StorageType.Empty);
                    break;

                case SqlDbType.Xml:
                    nullVal.SqlCachedBuffer = SqlCachedBuffer.Null;
                    break;

                case SqlDbType.Date:
                    nullVal.SetToNullOfType(SqlBuffer.StorageType.Date);
                    break;

                case SqlDbType.Time:
                    nullVal.SetToNullOfType(SqlBuffer.StorageType.Time);
                    break;

                case SqlDbType.DateTime2:
                    nullVal.SetToNullOfType(SqlBuffer.StorageType.DateTime2);
                    break;

                case SqlDbType.DateTimeOffset:
                    nullVal.SetToNullOfType(SqlBuffer.StorageType.DateTimeOffset);
                    break;

                case SqlDbType.Timestamp:
                    break;

                default:
                    Debug.Assert(false, "unknown null sqlType!" + md.type.ToString());
                    break;
            }

            return nullVal;
        }

        internal bool TrySkipRow(_SqlMetaDataSet columns, TdsParserStateObject stateObj)
        {
            return TrySkipRow(columns, 0, stateObj);
        }

        internal bool TrySkipRow(_SqlMetaDataSet columns, int startCol, TdsParserStateObject stateObj)
        {
            for (int i = startCol; i < columns.Length; i++)
            {
                _SqlMetaData md = columns[i];

                if (!TrySkipValue(md, i, stateObj))
                {
                    return false;
                }
            }
            return true;
        }

        /// <summary>
        /// This method skips bytes of a single column value from the media. It supports NBCROW and handles all types of values, including PLP and long
        /// </summary>
        internal bool TrySkipValue(SqlMetaDataPriv md, int columnOrdinal, TdsParserStateObject stateObj)
        {
            if (stateObj.IsNullCompressionBitSet(columnOrdinal))
            {
                return true;
            }

            if (md.metaType.IsPlp)
            {
                ulong ignored;
                if (!TrySkipPlpValue(ulong.MaxValue, stateObj, out ignored))
                {
                    return false;
                }
            }
            else if (md.metaType.IsLong)
            {
                Debug.Assert(!md.metaType.IsPlp, "Plp types must be handled using SkipPlpValue");

                byte textPtrLen;
                if (!stateObj.TryReadByte(out textPtrLen))
                {
                    return false;
                }

                if (0 != textPtrLen)
                {
                    if (!stateObj.TrySkipBytes(textPtrLen + TdsEnums.TEXT_TIME_STAMP_LEN))
                    {
                        return false;
                    }

                    int length;
                    if (!TryGetTokenLength(md.tdsType, stateObj, out length))
                    {
                        return false;
                    }
                    if (!stateObj.TrySkipBytes(length))
                    {
                        return false;
                    }
                }
            }
            else
            {
                int length;
                if (!TryGetTokenLength(md.tdsType, stateObj, out length))
                {
                    return false;
                }

                // if false, no value to skip - it's null
                if (!IsNull(md.metaType, (ulong)length))
                {
                    if (!stateObj.TrySkipBytes(length))
                    {
                        return false;
                    }
                }
            }

            return true;
        }

        private bool IsNull(MetaType mt, ulong length)
        {
            // null bin and char types have a length of -1 to represent null
            if (mt.IsPlp)
            {
                return (TdsEnums.SQL_PLP_NULL == length);
            }

            // HOTFIX #50000415: for image/text, 0xFFFF is the length, not representing null
            if ((TdsEnums.VARNULL == length) && !mt.IsLong)
            {
                return true;
            }

            // other types have a length of 0 to represent null
            // long and non-PLP types will always return false because these types are either char or binary
            // this is expected since for long and non-plp types isnull is checked based on textptr field and not the length
            return ((TdsEnums.FIXEDNULL == length) && !mt.IsCharType && !mt.IsBinType);
        }

        private bool TryReadSqlStringValue(SqlBuffer value, byte type, int length, Encoding encoding, bool isPlp, TdsParserStateObject stateObj)
        {
            switch (type)
            {
                case TdsEnums.SQLCHAR:
                case TdsEnums.SQLBIGCHAR:
                case TdsEnums.SQLVARCHAR:
                case TdsEnums.SQLBIGVARCHAR:
                case TdsEnums.SQLTEXT:
                    // If bigvarchar(max), we only read the first chunk here,
                    // expecting the caller to read the rest
                    if (encoding == null)
                    {
                        // if hitting 7.0 server, encoding will be null in metadata for columns or return values since
                        // 7.0 has no support for multiple code pages in data - single code page support only
                        encoding = _defaultEncoding;
                    }
                    string stringValue;
                    if (!stateObj.TryReadStringWithEncoding(length, encoding, isPlp, out stringValue))
                    {
                        return false;
                    }
                    value.SetToString(stringValue);
                    break;

                case TdsEnums.SQLNCHAR:
                case TdsEnums.SQLNVARCHAR:
                case TdsEnums.SQLNTEXT:
                    {
                        string s = null;

                        if (isPlp)
                        {
                            char[] cc = null;

                            if (!TryReadPlpUnicodeChars(ref cc, 0, length >> 1, stateObj, out length))
                            {
                                return false;
                            }
                            if (length > 0)
                            {
                                s = new string(cc, 0, length);
                            }
                            else
                            {
                                s = ADP.StrEmpty;
                            }
                        }
                        else
                        {
                            if (!stateObj.TryReadString(length >> 1, out s))
                            {
                                return false;
                            }
                        }

                        value.SetToString(s);
                        break;
                    }

                default:
                    Debug.Assert(false, "Unknown tds type for SqlString!" + type.ToString(CultureInfo.InvariantCulture));
                    break;
            }

            return true;
        }

        internal bool TryReadSqlValue(SqlBuffer value, SqlMetaDataPriv md, int length, TdsParserStateObject stateObj)
        {
            bool isPlp = md.metaType.IsPlp;
            byte tdsType = md.tdsType;

            Debug.Assert(isPlp || !IsNull(md.metaType, (ulong)length), "null value should not get here!");
            if (isPlp)
            {
                // We must read the column value completely, no matter what length is passed in
                length = int.MaxValue;
            }
            switch (tdsType)
            {
                case TdsEnums.SQLDECIMALN:
                case TdsEnums.SQLNUMERICN:
                    if (!TryReadSqlDecimal(value, length, md.precision, md.scale, stateObj))
                    {
                        return false;
                    }
                    break;

                case TdsEnums.SQLUDT:
                case TdsEnums.SQLBINARY:
                case TdsEnums.SQLBIGBINARY:
                case TdsEnums.SQLBIGVARBINARY:
                case TdsEnums.SQLVARBINARY:
                case TdsEnums.SQLIMAGE:
                    byte[] b = null;

                    // If varbinary(max), we only read the first chunk here, expecting the caller to read the rest
                    if (isPlp)
                    {
                        // If we are given -1 for length, then we read the entire value,
                        // otherwise only the requested amount, usually first chunk.
                        int ignored;
                        if (!stateObj.TryReadPlpBytes(ref b, 0, length, out ignored))
                        {
                            return false;
                        }
                    }
                    else
                    {
                        //Debug.Assert(length > 0 && length < (long)(Int32.MaxValue), "Bad length for column");
                        b = new byte[length];
                        if (!stateObj.TryReadByteArray(b, 0, length))
                        {
                            return false;
                        }
                    }

                    value.SqlBinary = SqlTypeWorkarounds.SqlBinaryCtor(b, true);

                    break;

                case TdsEnums.SQLCHAR:
                case TdsEnums.SQLBIGCHAR:
                case TdsEnums.SQLVARCHAR:
                case TdsEnums.SQLBIGVARCHAR:
                case TdsEnums.SQLTEXT:
                case TdsEnums.SQLNCHAR:
                case TdsEnums.SQLNVARCHAR:
                case TdsEnums.SQLNTEXT:
                    if (!TryReadSqlStringValue(value, tdsType, length, md.encoding, isPlp, stateObj))
                    {
                        return false;
                    }
                    break;

                case TdsEnums.SQLXMLTYPE:
                    // We store SqlCachedBuffer here, so that we can return either SqlBinary, SqlString or SqlXmlReader.
                    SqlCachedBuffer sqlBuf;
                    if (!SqlCachedBuffer.TryCreate(md, this, stateObj, out sqlBuf))
                    {
                        return false;
                    }

                    value.SqlCachedBuffer = sqlBuf;
                    break;

                case TdsEnums.SQLDATE:
                case TdsEnums.SQLTIME:
                case TdsEnums.SQLDATETIME2:
                case TdsEnums.SQLDATETIMEOFFSET:
                    if (!TryReadSqlDateTime(value, tdsType, length, md.scale, stateObj))
                    {
                        return false;
                    }
                    break;

                default:
                    Debug.Assert(!isPlp, "ReadSqlValue calling ReadSqlValueInternal with plp data");
                    if (!TryReadSqlValueInternal(value, tdsType, length, stateObj))
                    {
                        return false;
                    }
                    break;
            }

            Debug.Assert((stateObj._longlen == 0) && (stateObj._longlenleft == 0), "ReadSqlValue did not read plp field completely, longlen =" + stateObj._longlen.ToString((IFormatProvider)null) + ",longlenleft=" + stateObj._longlenleft.ToString((IFormatProvider)null));
            return true;
        }

        private bool TryReadSqlDateTime(SqlBuffer value, byte tdsType, int length, byte scale, TdsParserStateObject stateObj)
        {
            byte[] datetimeBuffer = new byte[length];

            if (!stateObj.TryReadByteArray(datetimeBuffer, 0, length))
            {
                return false;
            }

            switch (tdsType)
            {
                case TdsEnums.SQLDATE:
                    Debug.Assert(length == 3, "invalid length for date type!");
                    value.SetToDate(datetimeBuffer);
                    break;

                case TdsEnums.SQLTIME:
                    Debug.Assert(3 <= length && length <= 5, "invalid length for time type!");
                    value.SetToTime(datetimeBuffer, length, scale);
                    break;

                case TdsEnums.SQLDATETIME2:
                    Debug.Assert(6 <= length && length <= 8, "invalid length for datetime2 type!");
                    value.SetToDateTime2(datetimeBuffer, length, scale);
                    break;

                case TdsEnums.SQLDATETIMEOFFSET:
                    Debug.Assert(8 <= length && length <= 10, "invalid length for datetimeoffset type!");
                    value.SetToDateTimeOffset(datetimeBuffer, length, scale);
                    break;

                default:
                    Debug.Assert(false, "ReadSqlDateTime is called with the wrong tdsType");
                    break;
            }

            return true;
        }

        internal bool TryReadSqlValueInternal(SqlBuffer value, byte tdsType, int length, TdsParserStateObject stateObj)
        {
            switch (tdsType)
            {
                case TdsEnums.SQLBIT:
                case TdsEnums.SQLBITN:
                    Debug.Assert(length == 1, "invalid length for SqlBoolean type!");
                    byte byteValue;
                    if (!stateObj.TryReadByte(out byteValue))
                    {
                        return false;
                    }
                    value.Boolean = (byteValue != 0);
                    break;

                case TdsEnums.SQLINTN:
                    if (length == 1)
                    {
                        goto case TdsEnums.SQLINT1;
                    }
                    else if (length == 2)
                    {
                        goto case TdsEnums.SQLINT2;
                    }
                    else if (length == 4)
                    {
                        goto case TdsEnums.SQLINT4;
                    }
                    else
                    {
                        goto case TdsEnums.SQLINT8;
                    }

                case TdsEnums.SQLINT1:
                    Debug.Assert(length == 1, "invalid length for SqlByte type!");
                    if (!stateObj.TryReadByte(out byteValue))
                    {
                        return false;
                    }
                    value.Byte = byteValue;
                    break;

                case TdsEnums.SQLINT2:
                    Debug.Assert(length == 2, "invalid length for SqlInt16 type!");
                    short shortValue;
                    if (!stateObj.TryReadInt16(out shortValue))
                    {
                        return false;
                    }
                    value.Int16 = shortValue;
                    break;

                case TdsEnums.SQLINT4:
                    Debug.Assert(length == 4, "invalid length for SqlInt32 type!");
                    int intValue;
                    if (!stateObj.TryReadInt32(out intValue))
                    {
                        return false;
                    }
                    value.Int32 = intValue;
                    break;

                case TdsEnums.SQLINT8:
                    Debug.Assert(length == 8, "invalid length for SqlInt64 type!");
                    long longValue;
                    if (!stateObj.TryReadInt64(out longValue))
                    {
                        return false;
                    }
                    value.Int64 = longValue;
                    break;

                case TdsEnums.SQLFLTN:
                    if (length == 4)
                    {
                        goto case TdsEnums.SQLFLT4;
                    }
                    else
                    {
                        goto case TdsEnums.SQLFLT8;
                    }

                case TdsEnums.SQLFLT4:
                    Debug.Assert(length == 4, "invalid length for SqlSingle type!");
                    float singleValue;
                    if (!stateObj.TryReadSingle(out singleValue))
                    {
                        return false;
                    }
                    value.Single = singleValue;
                    break;

                case TdsEnums.SQLFLT8:
                    Debug.Assert(length == 8, "invalid length for SqlDouble type!");
                    double doubleValue;
                    if (!stateObj.TryReadDouble(out doubleValue))
                    {
                        return false;
                    }
                    value.Double = doubleValue;
                    break;

                case TdsEnums.SQLMONEYN:
                    if (length == 4)
                    {
                        goto case TdsEnums.SQLMONEY4;
                    }
                    else
                    {
                        goto case TdsEnums.SQLMONEY;
                    }

                case TdsEnums.SQLMONEY:
                    {
                        int mid;
                        uint lo;

                        if (!stateObj.TryReadInt32(out mid))
                        {
                            return false;
                        }
                        if (!stateObj.TryReadUInt32(out lo))
                        {
                            return false;
                        }

                        long l = (((long)mid) << 0x20) + ((long)lo);

                        value.SetToMoney(l);
                        break;
                    }

                case TdsEnums.SQLMONEY4:
                    if (!stateObj.TryReadInt32(out intValue))
                    {
                        return false;
                    }
                    value.SetToMoney(intValue);
                    break;

                case TdsEnums.SQLDATETIMN:
                    if (length == 4)
                    {
                        goto case TdsEnums.SQLDATETIM4;
                    }
                    else
                    {
                        goto case TdsEnums.SQLDATETIME;
                    }

                case TdsEnums.SQLDATETIM4:
                    ushort daypartShort, timepartShort;
                    if (!stateObj.TryReadUInt16(out daypartShort))
                    {
                        return false;
                    }
                    if (!stateObj.TryReadUInt16(out timepartShort))
                    {
                        return false;
                    }
                    value.SetToDateTime(daypartShort, timepartShort * SqlDateTime.SQLTicksPerMinute);
                    break;

                case TdsEnums.SQLDATETIME:
                    int daypart;
                    uint timepart;
                    if (!stateObj.TryReadInt32(out daypart))
                    {
                        return false;
                    }
                    if (!stateObj.TryReadUInt32(out timepart))
                    {
                        return false;
                    }
                    value.SetToDateTime(daypart, (int)timepart);
                    break;

                case TdsEnums.SQLUNIQUEID:
                    {
                        Debug.Assert(length == 16, "invalid length for SqlGuid type!");

                        byte[] b = new byte[length];

                        if (!stateObj.TryReadByteArray(b, 0, length))
                        {
                            return false;
                        }
                        value.SqlGuid = SqlTypeWorkarounds.SqlGuidCtor(b, true);
                        break;
                    }

                case TdsEnums.SQLBINARY:
                case TdsEnums.SQLBIGBINARY:
                case TdsEnums.SQLBIGVARBINARY:
                case TdsEnums.SQLVARBINARY:
                case TdsEnums.SQLIMAGE:
                    {
                        // Note: Better not come here with plp data!!
                        Debug.Assert(length <= TdsEnums.MAXSIZE);
                        byte[] b = new byte[length];
                        if (!stateObj.TryReadByteArray(b, 0, length))
                        {
                            return false;
                        }
                        value.SqlBinary = SqlTypeWorkarounds.SqlBinaryCtor(b, true);

                        break;
                    }

                case TdsEnums.SQLVARIANT:
                    if (!TryReadSqlVariant(value, length, stateObj))
                    {
                        return false;
                    }
                    break;

                default:
                    Debug.Assert(false, "Unknown SqlType!" + tdsType.ToString(CultureInfo.InvariantCulture));
                    break;
            } // switch

            return true;
        }

        //
        // Read in a SQLVariant
        //
        // SQLVariant looks like:
        // struct
        // {
        //      BYTE TypeTag
        //      BYTE cbPropBytes
        //      BYTE[] Properties
        //      BYTE[] DataVal
        // }
        internal bool TryReadSqlVariant(SqlBuffer value, int lenTotal, TdsParserStateObject stateObj)
        {
            // get the SQLVariant type
            byte type;
            if (!stateObj.TryReadByte(out type))
            {
                return false;
            }
            ushort lenMax = 0; // maximum lenData of value inside variant

            // read cbPropBytes
            byte cbPropsActual;
            if (!stateObj.TryReadByte(out cbPropsActual))
            {
                return false;
            }
            MetaType mt = MetaType.GetSqlDataType(type, 0 /*no user datatype*/, 0 /* no lenData, non-nullable type */);
            byte cbPropsExpected = mt.PropBytes;

            int lenConsumed = TdsEnums.SQLVARIANT_SIZE + cbPropsActual; // type, count of propBytes, and actual propBytes
            int lenData = lenTotal - lenConsumed; // length of actual data

            // read known properties and skip unknown properties
            Debug.Assert(cbPropsActual >= cbPropsExpected, "cbPropsActual is less that cbPropsExpected!");

            //
            // now read the value
            //
            switch (type)
            {
                case TdsEnums.SQLBIT:
                case TdsEnums.SQLINT1:
                case TdsEnums.SQLINT2:
                case TdsEnums.SQLINT4:
                case TdsEnums.SQLINT8:
                case TdsEnums.SQLFLT4:
                case TdsEnums.SQLFLT8:
                case TdsEnums.SQLMONEY:
                case TdsEnums.SQLMONEY4:
                case TdsEnums.SQLDATETIME:
                case TdsEnums.SQLDATETIM4:
                case TdsEnums.SQLUNIQUEID:
                    if (!TryReadSqlValueInternal(value, type, lenData, stateObj))
                    {
                        return false;
                    }
                    break;

                case TdsEnums.SQLDECIMALN:
                case TdsEnums.SQLNUMERICN:
                    {
                        Debug.Assert(cbPropsExpected == 2, "SqlVariant: invalid PropBytes for decimal/numeric type!");

                        byte precision;
                        if (!stateObj.TryReadByte(out precision))
                        {
                            return false;
                        }
                        byte scale;
                        if (!stateObj.TryReadByte(out scale))
                        {
                            return false;
                        }

                        // skip over unknown properties
                        if (cbPropsActual > cbPropsExpected)
                        {
                            if (!stateObj.TrySkipBytes(cbPropsActual - cbPropsExpected))
                            {
                                return false;
                            }
                        }

                        if (!TryReadSqlDecimal(value, TdsEnums.MAX_NUMERIC_LEN, precision, scale, stateObj))
                        {
                            return false;
                        }
                        break;
                    }

                case TdsEnums.SQLBIGBINARY:
                case TdsEnums.SQLBIGVARBINARY:
                    //Debug.Assert(TdsEnums.VARNULL == lenData, "SqlVariant: data length for Binary indicates null?");
                    Debug.Assert(cbPropsExpected == 2, "SqlVariant: invalid PropBytes for binary type!");

                    if (!stateObj.TryReadUInt16(out lenMax))
                    {
                        return false;
                    }
                    Debug.Assert(lenMax != TdsEnums.SQL_USHORTVARMAXLEN, "bigvarbinary(max) in a sqlvariant");

                    // skip over unknown properties
                    if (cbPropsActual > cbPropsExpected)
                    {
                        if (!stateObj.TrySkipBytes(cbPropsActual - cbPropsExpected))
                        {
                            return false;
                        }
                    }

                    goto case TdsEnums.SQLBIT;

                case TdsEnums.SQLBIGCHAR:
                case TdsEnums.SQLBIGVARCHAR:
                case TdsEnums.SQLNCHAR:
                case TdsEnums.SQLNVARCHAR:
                    {
                        Debug.Assert(cbPropsExpected == 7, "SqlVariant: invalid PropBytes for character type!");

                        SqlCollation collation;
                        if (!TryProcessCollation(stateObj, out collation))
                        {
                            return false;
                        }

                        if (!stateObj.TryReadUInt16(out lenMax))
                        {
                            return false;
                        }
                        Debug.Assert(lenMax != TdsEnums.SQL_USHORTVARMAXLEN, "bigvarchar(max) or nvarchar(max) in a sqlvariant");

                        // skip over unknown properties
                        if (cbPropsActual > cbPropsExpected)
                        {
                            if (!stateObj.TrySkipBytes(cbPropsActual - cbPropsExpected))
                            {
                                return false;
                            }
                        }

                        Encoding encoding = Encoding.GetEncoding(GetCodePage(collation, stateObj));
                        if (!TryReadSqlStringValue(value, type, lenData, encoding, false, stateObj))
                        {
                            return false;
                        }
                        break;
                    }
                case TdsEnums.SQLDATE:
                    if (!TryReadSqlDateTime(value, type, lenData, 0, stateObj))
                    {
                        return false;
                    }
                    break;

                case TdsEnums.SQLTIME:
                case TdsEnums.SQLDATETIME2:
                case TdsEnums.SQLDATETIMEOFFSET:
                    {
                        Debug.Assert(cbPropsExpected == 1, "SqlVariant: invalid PropBytes for time/datetime2/datetimeoffset type!");

                        byte scale;
                        if (!stateObj.TryReadByte(out scale))
                        {
                            return false;
                        }

                        // skip over unknown properties
                        if (cbPropsActual > cbPropsExpected)
                        {
                            if (!stateObj.TrySkipBytes(cbPropsActual - cbPropsExpected))
                            {
                                return false;
                            }
                        }

                        if (!TryReadSqlDateTime(value, type, lenData, scale, stateObj))
                        {
                            return false;
                        }
                        break;
                    }

                default:
                    Debug.Assert(false, "Unknown tds type in SqlVariant!" + type.ToString(CultureInfo.InvariantCulture));
                    break;
            } // switch

            return true;
        }

        //
        // Translates a com+ object -> SqlVariant
        // when the type is ambiguous, we always convert to the bigger type
        // note that we also write out the maxlen and actuallen members (4 bytes each)
        // in addition to the SQLVariant structure
        //
        internal Task WriteSqlVariantValue(object value, int length, int offset, TdsParserStateObject stateObj, bool canAccumulate = true)
        {
            // handle null values
            if (ADP.IsNull(value))
            {
                WriteInt(TdsEnums.FIXEDNULL, stateObj); //maxlen
                WriteInt(TdsEnums.FIXEDNULL, stateObj); //actuallen
                return null;
            }

            MetaType mt = MetaType.GetMetaTypeFromValue(value);

            // Special case data type correction for SqlMoney inside a SqlVariant.
            if ((TdsEnums.SQLNUMERICN == mt.TDSType) && (8 == length))
            {
                // The caller will coerce all SqlTypes to native CLR types, which means SqlMoney will 
                // coerce to decimal/SQLNUMERICN (via SqlMoney.Value call).  In the case where the original 
                // value was SqlMoney the caller will also pass in the metadata length for the SqlMoney type 
                // which is 8 bytes.  To honor the intent of the caller here we coerce this special case 
                // input back to SqlMoney from decimal/SQLNUMERICN.
                mt = MetaType.GetMetaTypeFromValue(new SqlMoney((decimal)value));
            }

            if (mt.IsAnsiType)
            {
                length = GetEncodingCharLength((string)value, length, 0, _defaultEncoding);
            }

            // max and actual len are equal to
            // SQLVARIANTSIZE {type (1 byte) + cbPropBytes (1 byte)} + cbPropBytes + length (actual length of data in bytes)
            WriteInt(TdsEnums.SQLVARIANT_SIZE + mt.PropBytes + length, stateObj); // maxLen
            WriteInt(TdsEnums.SQLVARIANT_SIZE + mt.PropBytes + length, stateObj); // actualLen

            // write the SQLVariant header (type and cbPropBytes)
            stateObj.WriteByte(mt.TDSType);
            stateObj.WriteByte(mt.PropBytes);

            // now write the actual PropBytes and data
            switch (mt.TDSType)
            {
                case TdsEnums.SQLFLT4:
                    WriteFloat((float)value, stateObj);
                    break;

                case TdsEnums.SQLFLT8:
                    WriteDouble((double)value, stateObj);
                    break;

                case TdsEnums.SQLINT8:
                    WriteLong((long)value, stateObj);
                    break;

                case TdsEnums.SQLINT4:
                    WriteInt((int)value, stateObj);
                    break;

                case TdsEnums.SQLINT2:
                    WriteShort((short)value, stateObj);
                    break;

                case TdsEnums.SQLINT1:
                    stateObj.WriteByte((byte)value);
                    break;

                case TdsEnums.SQLBIT:
                    if ((bool)value == true)
                        stateObj.WriteByte(1);
                    else
                        stateObj.WriteByte(0);

                    break;

                case TdsEnums.SQLBIGVARBINARY:
                    {
                        byte[] b = (byte[])value;

                        WriteShort(length, stateObj); // propbytes: varlen
                        return stateObj.WriteByteArray(b, length, offset, canAccumulate);
                    }

                case TdsEnums.SQLBIGVARCHAR:
                    {
                        string s = (string)value;

                        WriteUnsignedInt(_defaultCollation.info, stateObj); // propbytes: collation.Info
                        stateObj.WriteByte(_defaultCollation.sortId); // propbytes: collation.SortId
                        WriteShort(length, stateObj); // propbyte: varlen
                        return WriteEncodingChar(s, _defaultEncoding, stateObj, canAccumulate);
                    }

                case TdsEnums.SQLUNIQUEID:
                    {
                        System.Guid guid = (System.Guid)value;
                        byte[] b = guid.ToByteArray();

                        Debug.Assert((length == b.Length) && (length == 16), "Invalid length for guid type in com+ object");
                        stateObj.WriteByteArray(b, length, 0);
                        break;
                    }

                case TdsEnums.SQLNVARCHAR:
                    {
                        string s = (string)value;

                        WriteUnsignedInt(_defaultCollation.info, stateObj); // propbytes: collation.Info
                        stateObj.WriteByte(_defaultCollation.sortId); // propbytes: collation.SortId
                        WriteShort(length, stateObj); // propbyte: varlen

                        // string takes cchar, not cbyte so convert
                        length >>= 1;
                        return WriteString(s, length, offset, stateObj, canAccumulate);
                    }

                case TdsEnums.SQLDATETIME:
                    {
                        TdsDateTime dt = MetaType.FromDateTime((DateTime)value, 8);

                        WriteInt(dt.days, stateObj);
                        WriteInt(dt.time, stateObj);
                        break;
                    }

                case TdsEnums.SQLMONEY:
                    {
                        WriteCurrency((decimal)value, 8, stateObj);
                        break;
                    }

                case TdsEnums.SQLNUMERICN:
                    {
                        stateObj.WriteByte(mt.Precision); //propbytes: precision
                        stateObj.WriteByte((byte)((decimal.GetBits((decimal)value)[3] & 0x00ff0000) >> 0x10)); // propbytes: scale
                        WriteDecimal((decimal)value, stateObj);
                        break;
                    }

                case TdsEnums.SQLTIME:
                    stateObj.WriteByte(mt.Scale); //propbytes: scale
                    WriteTime((TimeSpan)value, mt.Scale, length, stateObj);
                    break;

                case TdsEnums.SQLDATETIMEOFFSET:
                    stateObj.WriteByte(mt.Scale); //propbytes: scale
                    WriteDateTimeOffset((DateTimeOffset)value, mt.Scale, length, stateObj);
                    break;

                default:
                    Debug.Assert(false, "unknown tds type for sqlvariant!");
                    break;
            } // switch
            // return point for accumulated writes, note: non-accumulated writes returned from their case statements
            return null;
        }

        // todo: since we now know the difference between SqlWriteVariantValue and SqlWriteRowDataVariant we should consider
        // combining these tow methods.

        //
        // Translates a com+ object -> SqlVariant
        // when the type is ambiguous, we always convert to the bigger type
        // note that we also write out the maxlen and actuallen members (4 bytes each)
        // in addition to the SQLVariant structure
        //
        // Devnote: DataRows are preceded by Metadata. The Metadata includes the MaxLen value.
        // Therefore the sql_variant value must not include the MaxLength. This is the major difference
        // between this method and WriteSqlVariantValue above.
        //
        internal Task WriteSqlVariantDataRowValue(object value, TdsParserStateObject stateObj, bool canAccumulate = true)
        {
            // handle null values
            if ((null == value) || (DBNull.Value == value))
            {
                WriteInt(TdsEnums.FIXEDNULL, stateObj);
                return null;
            }

            MetaType metatype = MetaType.GetMetaTypeFromValue(value);
            int length = 0;

            if (metatype.IsAnsiType)
            {
                length = GetEncodingCharLength((string)value, length, 0, _defaultEncoding);
            }

            switch (metatype.TDSType)
            {
                case TdsEnums.SQLFLT4:
                    WriteSqlVariantHeader(6, metatype.TDSType, metatype.PropBytes, stateObj);
                    WriteFloat((float)value, stateObj);
                    break;

                case TdsEnums.SQLFLT8:
                    WriteSqlVariantHeader(10, metatype.TDSType, metatype.PropBytes, stateObj);
                    WriteDouble((double)value, stateObj);
                    break;

                case TdsEnums.SQLINT8:
                    WriteSqlVariantHeader(10, metatype.TDSType, metatype.PropBytes, stateObj);
                    WriteLong((long)value, stateObj);
                    break;

                case TdsEnums.SQLINT4:
                    WriteSqlVariantHeader(6, metatype.TDSType, metatype.PropBytes, stateObj);
                    WriteInt((int)value, stateObj);
                    break;

                case TdsEnums.SQLINT2:
                    WriteSqlVariantHeader(4, metatype.TDSType, metatype.PropBytes, stateObj);
                    WriteShort((short)value, stateObj);
                    break;

                case TdsEnums.SQLINT1:
                    WriteSqlVariantHeader(3, metatype.TDSType, metatype.PropBytes, stateObj);
                    stateObj.WriteByte((byte)value);
                    break;

                case TdsEnums.SQLBIT:
                    WriteSqlVariantHeader(3, metatype.TDSType, metatype.PropBytes, stateObj);
                    if ((bool)value == true)
                        stateObj.WriteByte(1);
                    else
                        stateObj.WriteByte(0);

                    break;

                case TdsEnums.SQLBIGVARBINARY:
                    {
                        byte[] b = (byte[])value;

                        length = b.Length;
                        WriteSqlVariantHeader(4 + length, metatype.TDSType, metatype.PropBytes, stateObj);
                        WriteShort(length, stateObj); // propbytes: varlen
                        return stateObj.WriteByteArray(b, length, 0, canAccumulate);
                    }

                case TdsEnums.SQLBIGVARCHAR:
                    {
                        string s = (string)value;

                        length = s.Length;
                        WriteSqlVariantHeader(9 + length, metatype.TDSType, metatype.PropBytes, stateObj);
                        WriteUnsignedInt(_defaultCollation.info, stateObj); // propbytes: collation.Info
                        stateObj.WriteByte(_defaultCollation.sortId); // propbytes: collation.SortId
                        WriteShort(length, stateObj);
                        return WriteEncodingChar(s, _defaultEncoding, stateObj, canAccumulate);
                    }

                case TdsEnums.SQLUNIQUEID:
                    {
                        System.Guid guid = (System.Guid)value;
                        byte[] b = guid.ToByteArray();

                        length = b.Length;
                        Debug.Assert(length == 16, "Invalid length for guid type in com+ object");
                        WriteSqlVariantHeader(18, metatype.TDSType, metatype.PropBytes, stateObj);
                        stateObj.WriteByteArray(b, length, 0);
                        break;
                    }

                case TdsEnums.SQLNVARCHAR:
                    {
                        string s = (string)value;

                        length = s.Length * 2;
                        WriteSqlVariantHeader(9 + length, metatype.TDSType, metatype.PropBytes, stateObj);
                        WriteUnsignedInt(_defaultCollation.info, stateObj); // propbytes: collation.Info
                        stateObj.WriteByte(_defaultCollation.sortId); // propbytes: collation.SortId
                        WriteShort(length, stateObj); // propbyte: varlen

                        // string takes cchar, not cbyte so convert
                        length >>= 1;
                        return WriteString(s, length, 0, stateObj, canAccumulate);
                    }

                case TdsEnums.SQLDATETIME:
                    {
                        TdsDateTime dt = MetaType.FromDateTime((DateTime)value, 8);

                        WriteSqlVariantHeader(10, metatype.TDSType, metatype.PropBytes, stateObj);
                        WriteInt(dt.days, stateObj);
                        WriteInt(dt.time, stateObj);
                        break;
                    }

                case TdsEnums.SQLMONEY:
                    {
                        WriteSqlVariantHeader(10, metatype.TDSType, metatype.PropBytes, stateObj);
                        WriteCurrency((decimal)value, 8, stateObj);
                        break;
                    }

                case TdsEnums.SQLNUMERICN:
                    {
                        WriteSqlVariantHeader(21, metatype.TDSType, metatype.PropBytes, stateObj);
                        stateObj.WriteByte(metatype.Precision); //propbytes: precision
                        stateObj.WriteByte((byte)((decimal.GetBits((decimal)value)[3] & 0x00ff0000) >> 0x10)); // propbytes: scale
                        WriteDecimal((decimal)value, stateObj);
                        break;
                    }

                case TdsEnums.SQLTIME:
                    WriteSqlVariantHeader(8, metatype.TDSType, metatype.PropBytes, stateObj);
                    stateObj.WriteByte(metatype.Scale); //propbytes: scale
                    WriteTime((TimeSpan)value, metatype.Scale, 5, stateObj);
                    break;

                case TdsEnums.SQLDATETIMEOFFSET:
                    WriteSqlVariantHeader(13, metatype.TDSType, metatype.PropBytes, stateObj);
                    stateObj.WriteByte(metatype.Scale); //propbytes: scale
                    WriteDateTimeOffset((DateTimeOffset)value, metatype.Scale, 10, stateObj);
                    break;

                default:
                    Debug.Assert(false, "unknown tds type for sqlvariant!");
                    break;
            } // switch
            // return point for accumulated writes, note: non-accumulated writes returned from their case statements
            return null;
        }

        internal void WriteSqlVariantHeader(int length, byte tdstype, byte propbytes, TdsParserStateObject stateObj)
        {
            WriteInt(length, stateObj);
            stateObj.WriteByte(tdstype);
            stateObj.WriteByte(propbytes);
        }

        internal void WriteSqlVariantDateTime2(DateTime value, TdsParserStateObject stateObj)
        {
            MSS.SmiMetaData dateTime2MetaData = MSS.SmiMetaData.DefaultDateTime2;
            // NOTE: 3 bytes added here to support additional header information for variant - internal type, scale prop, scale
            WriteSqlVariantHeader((int)(dateTime2MetaData.MaxLength + 3), TdsEnums.SQLDATETIME2, 1 /* one scale prop */, stateObj);
            stateObj.WriteByte(dateTime2MetaData.Scale); //scale property
            WriteDateTime2(value, dateTime2MetaData.Scale, (int)(dateTime2MetaData.MaxLength), stateObj);
        }

        internal void WriteSqlVariantDate(DateTime value, TdsParserStateObject stateObj)
        {
            MSS.SmiMetaData dateMetaData = MSS.SmiMetaData.DefaultDate;
            // NOTE: 2 bytes added here to support additional header information for variant - internal type, scale prop (ignoring scale here)
            WriteSqlVariantHeader((int)(dateMetaData.MaxLength + 2), TdsEnums.SQLDATE, 0 /* one scale prop */, stateObj);
            WriteDate(value, stateObj);
        }

        private void WriteSqlMoney(SqlMoney value, int length, TdsParserStateObject stateObj)
        {
            int[] bits = decimal.GetBits(value.Value);

            // this decimal should be scaled by 10000 (regardless of what the incoming decimal was scaled by)
            bool isNeg = (0 != (bits[3] & unchecked((int)0x80000000)));
            long l = ((long)(uint)bits[1]) << 0x20 | (uint)bits[0];

            if (isNeg)
                l = -l;

            if (length == 4)
            {
                decimal decimalValue = value.Value;

                // validate the value can be represented as a small money
                if (decimalValue < TdsEnums.SQL_SMALL_MONEY_MIN || decimalValue > TdsEnums.SQL_SMALL_MONEY_MAX)
                {
                    throw SQL.MoneyOverflow(decimalValue.ToString(CultureInfo.InvariantCulture));
                }

                WriteInt((int)l, stateObj);
            }
            else
            {
                WriteInt((int)(l >> 0x20), stateObj);
                WriteInt((int)l, stateObj);
            }
        }

        private void WriteCurrency(decimal value, int length, TdsParserStateObject stateObj)
        {
            SqlMoney m = new SqlMoney(value);
            int[] bits = decimal.GetBits(m.Value);

            // this decimal should be scaled by 10000 (regardless of what the incoming decimal was scaled by)
            bool isNeg = (0 != (bits[3] & unchecked((int)0x80000000)));
            long l = ((long)(uint)bits[1]) << 0x20 | (uint)bits[0];

            if (isNeg)
                l = -l;

            if (length == 4)
            {
                // validate the value can be represented as a small money
                if (value < TdsEnums.SQL_SMALL_MONEY_MIN || value > TdsEnums.SQL_SMALL_MONEY_MAX)
                {
                    throw SQL.MoneyOverflow(value.ToString(CultureInfo.InvariantCulture));
                }

                WriteInt((int)l, stateObj);
            }
            else
            {
                WriteInt((int)(l >> 0x20), stateObj);
                WriteInt((int)l, stateObj);
            }
        }

        private void WriteDate(DateTime value, TdsParserStateObject stateObj)
        {
            long days = value.Subtract(DateTime.MinValue).Days;
            WritePartialLong(days, 3, stateObj);
        }

        private void WriteTime(TimeSpan value, byte scale, int length, TdsParserStateObject stateObj)
        {
            if (0 > value.Ticks || value.Ticks >= TimeSpan.TicksPerDay)
            {
                throw SQL.TimeOverflow(value.ToString());
            }
            long time = value.Ticks / TdsEnums.TICKS_FROM_SCALE[scale];
            WritePartialLong(time, length, stateObj);
        }

        private void WriteDateTime2(DateTime value, byte scale, int length, TdsParserStateObject stateObj)
        {
            long time = value.TimeOfDay.Ticks / TdsEnums.TICKS_FROM_SCALE[scale]; // DateTime.TimeOfDay always returns a valid TimeSpan for Time
            WritePartialLong(time, length - 3, stateObj);
            WriteDate(value, stateObj);
        }

        private void WriteDateTimeOffset(DateTimeOffset value, byte scale, int length, TdsParserStateObject stateObj)
        {
            WriteDateTime2(value.UtcDateTime, scale, length - 2, stateObj);
            short offset = (short)value.Offset.TotalMinutes;
            stateObj.WriteByte((byte)(offset & 0xff));
            stateObj.WriteByte((byte)((offset >> 8) & 0xff));
        }

        private bool TryReadSqlDecimal(SqlBuffer value, int length, byte precision, byte scale, TdsParserStateObject stateObj)
        {
            byte byteValue;
            if (!stateObj.TryReadByte(out byteValue))
            {
                return false;
            }
            bool fPositive = (1 == byteValue);

            length = checked((int)length - 1);

            int[] bits;
            if (!TryReadDecimalBits(length, stateObj, out bits))
            {
                return false;
            }

            value.SetToDecimal(precision, scale, fPositive, bits);
            return true;
        }

        // @devnote: length should be size of decimal without the sign
        // @devnote: sign should have already been read off the wire
        private bool TryReadDecimalBits(int length, TdsParserStateObject stateObj, out int[] bits)
        {
            bits = stateObj._decimalBits; // used alloc'd array if we have one already
            int i;

            if (null == bits)
            {
                bits = new int[4];
                stateObj._decimalBits = bits;
            }
            else
            {
                for (i = 0; i < bits.Length; i++)
                    bits[i] = 0;
            }

            Debug.Assert((length > 0) &&
                         (length <= TdsEnums.MAX_NUMERIC_LEN - 1) &&
                         (length % 4 == 0), "decimal should have 4, 8, 12, or 16 bytes of data");

            int decLength = length >> 2;

            for (i = 0; i < decLength; i++)
            {
                // up to 16 bytes of data following the sign byte
                if (!stateObj.TryReadInt32(out bits[i]))
                {
                    return false;
                }
            }

            return true;
        }

        internal static SqlDecimal AdjustSqlDecimalScale(SqlDecimal d, int newScale)
        {
            if (d.Scale != newScale)
            {
                return SqlDecimal.AdjustScale(d, newScale - d.Scale, false /* Don't round, truncate. */);
            }

            return d;
        }

        internal static decimal AdjustDecimalScale(decimal value, int newScale)
        {
            int oldScale = (decimal.GetBits(value)[3] & 0x00ff0000) >> 0x10;

            if (newScale != oldScale)
            {
                SqlDecimal num = new SqlDecimal(value);

                num = SqlDecimal.AdjustScale(num, newScale - oldScale, false /* Don't round, truncate.  */);
                return num.Value;
            }

            return value;
        }

        internal void WriteSqlDecimal(SqlDecimal d, TdsParserStateObject stateObj)
        {
            // sign
            if (d.IsPositive)
                stateObj.WriteByte(1);
            else
                stateObj.WriteByte(0);

            uint data1, data2, data3, data4;
            SqlTypeWorkarounds.SqlDecimalExtractData(d, out data1, out data2, out data3, out data4);
            WriteUnsignedInt(data1, stateObj);
            WriteUnsignedInt(data2, stateObj);
            WriteUnsignedInt(data3, stateObj);
            WriteUnsignedInt(data4, stateObj);
        }

        private void WriteDecimal(decimal value, TdsParserStateObject stateObj)
        {
            stateObj._decimalBits = decimal.GetBits(value);
            Debug.Assert(null != stateObj._decimalBits, "decimalBits should be filled in at TdsExecuteRPC time");

            /*
             Returns a binary representation of a Decimal. The return value is an integer
             array with four elements. Elements 0, 1, and 2 contain the low, middle, and
             high 32 bits of the 96-bit integer part of the Decimal. Element 3 contains
             the scale factor and sign of the Decimal: bits 0-15 (the lower word) are
             unused; bits 16-23 contain a value between 0 and 28, indicating the power of
             10 to divide the 96-bit integer part by to produce the Decimal value; bits 24-
             30 are unused; and finally bit 31 indicates the sign of the Decimal value, 0
             meaning positive and 1 meaning negative.

             SQLDECIMAL/SQLNUMERIC has a byte stream of:
             struct {
                 BYTE sign; // 1 if positive, 0 if negative
                 BYTE data[];
             }

             For TDS 7.0 and above, there are always 17 bytes of data
            */

            // write the sign (note that COM and SQL are opposite)
            if (0x80000000 == (stateObj._decimalBits[3] & 0x80000000))
                stateObj.WriteByte(0);
            else
                stateObj.WriteByte(1);

            WriteInt(stateObj._decimalBits[0], stateObj);
            WriteInt(stateObj._decimalBits[1], stateObj);
            WriteInt(stateObj._decimalBits[2], stateObj);
            WriteInt(0, stateObj);
        }

        private void WriteIdentifier(string s, TdsParserStateObject stateObj)
        {
            if (null != s)
            {
                stateObj.WriteByte(checked((byte)s.Length));
                WriteString(s, stateObj);
            }
            else
            {
                stateObj.WriteByte((byte)0);
            }
        }

        private void WriteIdentifierWithShortLength(string s, TdsParserStateObject stateObj)
        {
            if (null != s)
            {
                WriteShort(checked((short)s.Length), stateObj);
                WriteString(s, stateObj);
            }
            else
            {
                WriteShort(0, stateObj);
            }
        }

        private Task WriteString(string s, TdsParserStateObject stateObj, bool canAccumulate = true)
        {
            return WriteString(s, s.Length, 0, stateObj, canAccumulate);
        }

        internal Task WriteCharArray(char[] carr, int length, int offset, TdsParserStateObject stateObj, bool canAccumulate = true)
        {
            int cBytes = ADP.CharSize * length;

            // Perf shortcut: If it fits, write directly to the outBuff
            if (cBytes < (stateObj._outBuff.Length - stateObj._outBytesUsed))
            {
                CopyCharsToBytes(carr, offset, stateObj._outBuff, stateObj._outBytesUsed, length);
                stateObj._outBytesUsed += cBytes;
                return null;
            }
            else
            {
                if (stateObj._bTmp == null || stateObj._bTmp.Length < cBytes)
                {
                    stateObj._bTmp = new byte[cBytes];
                }

                CopyCharsToBytes(carr, offset, stateObj._bTmp, 0, length);
                return stateObj.WriteByteArray(stateObj._bTmp, cBytes, 0, canAccumulate);
            }
        }

        internal Task WriteString(string s, int length, int offset, TdsParserStateObject stateObj, bool canAccumulate = true)
        {
            int cBytes = ADP.CharSize * length;

            // Perf shortcut: If it fits, write directly to the outBuff
            if (cBytes < (stateObj._outBuff.Length - stateObj._outBytesUsed))
            {
                CopyStringToBytes(s, offset, stateObj._outBuff, stateObj._outBytesUsed, length);
                stateObj._outBytesUsed += cBytes;
                return null;
            }
            else
            {
                if (stateObj._bTmp == null || stateObj._bTmp.Length < cBytes)
                {
                    stateObj._bTmp = new byte[cBytes];
                }

                CopyStringToBytes(s, offset, stateObj._bTmp, 0, length);
                return stateObj.WriteByteArray(stateObj._bTmp, cBytes, 0, canAccumulate);
            }
        }


        private static void CopyCharsToBytes(char[] source, int sourceOffset, byte[] dest, int destOffset, int charLength)
        {
            Buffer.BlockCopy(source, sourceOffset, dest, destOffset, charLength * ADP.CharSize);
        }

        private static void CopyStringToBytes(string source, int sourceOffset, byte[] dest, int destOffset, int charLength)
        {
            Encoding.Unicode.GetBytes(source, sourceOffset, charLength, dest, destOffset);
        }

        private Task WriteEncodingChar(string s, Encoding encoding, TdsParserStateObject stateObj, bool canAccumulate = true)
        {
            return WriteEncodingChar(s, s.Length, 0, encoding, stateObj, canAccumulate);
        }

        private Task WriteEncodingChar(string s, int numChars, int offset, Encoding encoding, TdsParserStateObject stateObj, bool canAccumulate = true)
        {
            char[] charData;
            byte[] byteData;

            // if hitting 7.0 server, encoding will be null in metadata for columns or return values since
            // 7.0 has no support for multiple code pages in data - single code page support only
            if (encoding == null)
                encoding = _defaultEncoding;

            charData = s.ToCharArray(offset, numChars);

            // Optimization: if the entire string fits in the current buffer, then copy it directly
            int bytesLeft = stateObj._outBuff.Length - stateObj._outBytesUsed;
            if ((numChars <= bytesLeft) && (encoding.GetMaxByteCount(charData.Length) <= bytesLeft))
            {
                int bytesWritten = encoding.GetBytes(charData, 0, charData.Length, stateObj._outBuff, stateObj._outBytesUsed);
                stateObj._outBytesUsed += bytesWritten;
                return null;
            }
            else
            {
                byteData = encoding.GetBytes(charData, 0, numChars);
                Debug.Assert(byteData != null, "no data from encoding");
                return stateObj.WriteByteArray(byteData, byteData.Length, 0, canAccumulate);
            }
        }

        internal int GetEncodingCharLength(string value, int numChars, int charOffset, Encoding encoding)
        {
            if (value == null || value == ADP.StrEmpty)
            {
                return 0;
            }

            // if hitting 7.0 server, encoding will be null in metadata for columns or return values since
            // 7.0 has no support for multiple code pages in data - single code page support only
            if (encoding == null)
            {
                if (null == _defaultEncoding)
                {
                    ThrowUnsupportedCollationEncountered(null);
                }

                encoding = _defaultEncoding;
            }

            char[] charData = value.ToCharArray(charOffset, numChars);

            return encoding.GetByteCount(charData, 0, numChars);
        }

        //
        // Returns the data stream length of the data identified by tds type or SqlMetaData returns
        // Returns either the total size or the size of the first chunk for partially length prefixed types.
        //
        internal bool TryGetDataLength(SqlMetaDataPriv colmeta, TdsParserStateObject stateObj, out ulong length)
        {
            // Handle Yukon specific tokens
            if (colmeta.metaType.IsPlp)
            {
                Debug.Assert(colmeta.tdsType == TdsEnums.SQLXMLTYPE ||
                             colmeta.tdsType == TdsEnums.SQLBIGVARCHAR ||
                             colmeta.tdsType == TdsEnums.SQLBIGVARBINARY ||
                             colmeta.tdsType == TdsEnums.SQLNVARCHAR ||
                             // Large UDTs is WinFS-only
                             colmeta.tdsType == TdsEnums.SQLUDT,
                             "GetDataLength:Invalid streaming datatype");
                return stateObj.TryReadPlpLength(true, out length);
            }
            else
            {
                int intLength;
                if (!TryGetTokenLength(colmeta.tdsType, stateObj, out intLength))
                {
                    length = 0;
                    return false;
                }
                length = (ulong)intLength;
                return true;
            }
        }

        //
        // returns the token length of the token or tds type
        // Returns -1 for partially length prefixed (plp) types for metadata info.
        // DOES NOT handle plp data streams correctly!!!
        // Plp data streams length information should be obtained from GetDataLength
        //
        internal bool TryGetTokenLength(byte token, TdsParserStateObject stateObj, out int tokenLength)
        {
            Debug.Assert(token != 0, "0 length token!");

            switch (token)
            { // rules about SQLLenMask no longer apply to new tokens (as of 7.4)
                case TdsEnums.SQLFEATUREEXTACK:
                    tokenLength = -1;
                    return true;
                case TdsEnums.SQLSESSIONSTATE:
                    return stateObj.TryReadInt32(out tokenLength);
            }

            {
                if (token == TdsEnums.SQLUDT)
                { // special case for UDTs
                    tokenLength = -1; // Should we return -1 or not call GetTokenLength for UDTs?
                    return true;
                }
                else if (token == TdsEnums.SQLRETURNVALUE)
                {
                    tokenLength = -1; // In Yukon, the RETURNVALUE token stream no longer has length
                    return true;
                }
                else if (token == TdsEnums.SQLXMLTYPE)
                {
                    ushort value;
                    if (!stateObj.TryReadUInt16(out value))
                    {
                        tokenLength = 0;
                        return false;
                    }
                    tokenLength = (int)value;
                    Debug.Assert(tokenLength == TdsEnums.SQL_USHORTVARMAXLEN, "Invalid token stream for xml datatype");
                    return true;
                }
            }

            switch (token & TdsEnums.SQLLenMask)
            {
                case TdsEnums.SQLFixedLen:
                    tokenLength = ((0x01 << ((token & 0x0c) >> 2))) & 0xff;
                    return true;
                case TdsEnums.SQLZeroLen:
                    tokenLength = 0;
                    return true;
                case TdsEnums.SQLVarLen:
                case TdsEnums.SQLVarCnt:
                    if (0 != (token & 0x80))
                    {
                        ushort value;
                        if (!stateObj.TryReadUInt16(out value))
                        {
                            tokenLength = 0;
                            return false;
                        }
                        tokenLength = value;
                        return true;
                    }
                    else if (0 == (token & 0x0c))
                    {
                        if (!stateObj.TryReadInt32(out tokenLength))
                        {
                            return false;
                        }
                        return true;
                    }
                    else
                    {
                        byte value;
                        if (!stateObj.TryReadByte(out value))
                        {
                            tokenLength = 0;
                            return false;
                        }
                        tokenLength = value;
                        return true;
                    }
                default:
                    Debug.Assert(false, "Unknown token length!");
                    tokenLength = 0;
                    return true;
            }
        }

        private void ProcessAttention(TdsParserStateObject stateObj)
        {
            if (_state == TdsParserState.Closed || _state == TdsParserState.Broken)
            {
                return;
            }
            Debug.Assert(stateObj._attentionSent, "invalid attempt to ProcessAttention, attentionSent == false!");

            // Attention processing scenarios:
            // 1) EOM packet with header ST_AACK bit plus DONE with status DONE_ATTN
            // 2) Packet without ST_AACK header bit but has DONE with status DONE_ATTN
            // 3) Secondary timeout occurs while reading, break connection

            // Since errors can occur and we need to cancel prior to throwing those errors, we
            // cache away error state and then process TDS for the attention.  We restore those
            // errors after processing.
            stateObj.StoreErrorAndWarningForAttention();

            try
            {
                // Call run loop to process looking for attention ack.
                Run(RunBehavior.Attention, null, null, null, stateObj);
            }
            catch (Exception e)
            {
                if (!ADP.IsCatchableExceptionType(e))
                {
                    throw;
                }

                // If an exception occurs - break the connection.
                // Attention error will not be thrown in this case by Run(), but other failures may.
                _state = TdsParserState.Broken;
                _connHandler.BreakConnection();

                throw;
            }

            stateObj.RestoreErrorAndWarningAfterAttention();

            Debug.Assert(!stateObj._attentionSent, "Invalid attentionSent state at end of ProcessAttention");
        }

        private static int StateValueLength(int dataLen)
        {
            return dataLen < 0xFF ? (dataLen + 1) : (dataLen + 5);
        }

        internal int WriteSessionRecoveryFeatureRequest(SessionData reconnectData, bool write /* if false just calculates the length */)
        {
            int len = 1;
            if (write)
            {
                _physicalStateObj.WriteByte(TdsEnums.FEATUREEXT_SRECOVERY);
            }
            if (reconnectData == null)
            {
                if (write)
                {
                    WriteInt(0, _physicalStateObj);
                }
                len += 4;
            }
            else
            {
                Debug.Assert(reconnectData._unrecoverableStatesCount == 0, "Unrecoverable state count should be 0");
                int initialLength = 0; // sizeof(DWORD) - length itself
                initialLength += 1 + 2 * TdsParserStaticMethods.NullAwareStringLength(reconnectData._initialDatabase);
                initialLength += 1 + 2 * TdsParserStaticMethods.NullAwareStringLength(reconnectData._initialLanguage);
                initialLength += (reconnectData._initialCollation == null) ? 1 : 6;
                for (int i = 0; i < SessionData._maxNumberOfSessionStates; i++)
                {
                    if (reconnectData._initialState[i] != null)
                    {
                        initialLength += 1 /* StateId*/ + StateValueLength(reconnectData._initialState[i].Length);
                    }
                }
                int currentLength = 0; // sizeof(DWORD) - length itself                
                currentLength += 1 + 2 * (reconnectData._initialDatabase == reconnectData._database ? 0 : TdsParserStaticMethods.NullAwareStringLength(reconnectData._database));
                currentLength += 1 + 2 * (reconnectData._initialLanguage == reconnectData._language ? 0 : TdsParserStaticMethods.NullAwareStringLength(reconnectData._language));
                currentLength += (reconnectData._collation != null && !SqlCollation.AreSame(reconnectData._collation, reconnectData._initialCollation)) ? 6 : 1;
                bool[] writeState = new bool[SessionData._maxNumberOfSessionStates];
                for (int i = 0; i < SessionData._maxNumberOfSessionStates; i++)
                {
                    if (reconnectData._delta[i] != null)
                    {
                        Debug.Assert(reconnectData._delta[i]._recoverable, "State should be recoverable");
                        writeState[i] = true;
                        if (reconnectData._initialState[i] != null && reconnectData._initialState[i].Length == reconnectData._delta[i]._dataLength)
                        {
                            writeState[i] = false;
                            for (int j = 0; j < reconnectData._delta[i]._dataLength; j++)
                            {
                                if (reconnectData._initialState[i][j] != reconnectData._delta[i]._data[j])
                                {
                                    writeState[i] = true;
                                    break;
                                }
                            }
                        }
                        if (writeState[i])
                        {
                            currentLength += 1 /* StateId*/ + StateValueLength(reconnectData._delta[i]._dataLength);
                        }
                    }
                }
                if (write)
                {
                    WriteInt(8 + initialLength + currentLength, _physicalStateObj); // length of data w/o total length (initial + current + 2 * sizeof(DWORD))
                    WriteInt(initialLength, _physicalStateObj);
                    WriteIdentifier(reconnectData._initialDatabase, _physicalStateObj);
                    WriteCollation(reconnectData._initialCollation, _physicalStateObj);
                    WriteIdentifier(reconnectData._initialLanguage, _physicalStateObj);
                    for (int i = 0; i < SessionData._maxNumberOfSessionStates; i++)
                    {
                        if (reconnectData._initialState[i] != null)
                        {
                            _physicalStateObj.WriteByte((byte)i);
                            if (reconnectData._initialState[i].Length < 0xFF)
                            {
                                _physicalStateObj.WriteByte((byte)reconnectData._initialState[i].Length);
                            }
                            else
                            {
                                _physicalStateObj.WriteByte(0xFF);
                                WriteInt(reconnectData._initialState[i].Length, _physicalStateObj);
                            }
                            _physicalStateObj.WriteByteArray(reconnectData._initialState[i], reconnectData._initialState[i].Length, 0);
                        }
                    }
                    WriteInt(currentLength, _physicalStateObj);
                    WriteIdentifier(reconnectData._database != reconnectData._initialDatabase ? reconnectData._database : null, _physicalStateObj);
                    WriteCollation(SqlCollation.AreSame(reconnectData._initialCollation, reconnectData._collation) ? null : reconnectData._collation, _physicalStateObj);
                    WriteIdentifier(reconnectData._language != reconnectData._initialLanguage ? reconnectData._language : null, _physicalStateObj);
                    for (int i = 0; i < SessionData._maxNumberOfSessionStates; i++)
                    {
                        if (writeState[i])
                        {
                            _physicalStateObj.WriteByte((byte)i);
                            if (reconnectData._delta[i]._dataLength < 0xFF)
                            {
                                _physicalStateObj.WriteByte((byte)reconnectData._delta[i]._dataLength);
                            }
                            else
                            {
                                _physicalStateObj.WriteByte(0xFF);
                                WriteInt(reconnectData._delta[i]._dataLength, _physicalStateObj);
                            }
                            _physicalStateObj.WriteByteArray(reconnectData._delta[i]._data, reconnectData._delta[i]._dataLength, 0);
                        }
                    }
                }
                len += initialLength + currentLength + 12 /* length fields (initial, current, total) */;
            }
            return len;
        }

        internal int WriteFedAuthFeatureRequest(FederatedAuthenticationFeatureExtensionData fedAuthFeatureData,
                                                bool write /* if false just calculates the length */)
        {
            Debug.Assert(fedAuthFeatureData.libraryType == TdsEnums.FedAuthLibrary.SecurityToken,
                "only Security Token are supported in writing feature request");

            int dataLen = 0;
            int totalLen = 0;

            // set dataLen and totalLen
            switch (fedAuthFeatureData.libraryType)
            {
                case TdsEnums.FedAuthLibrary.SecurityToken:
                    Debug.Assert(fedAuthFeatureData.accessToken != null, "AccessToken should not be null.");
                    dataLen = 1 + sizeof(int) + fedAuthFeatureData.accessToken.Length; // length of feature data = 1 byte for library and echo, security token length and sizeof(int) for token lengh itself
                    break;
                default:
                    Debug.Assert(false, "Unrecognized library type for fedauth feature extension request");
                    break;
            }

            totalLen = dataLen + 5; // length of feature id (1 byte), data length field (4 bytes), and feature data (dataLen)

            // write feature id
            if (write)
            {
                _physicalStateObj.WriteByte(TdsEnums.FEATUREEXT_FEDAUTH);

                // set options
                byte options = 0x00;

                // set upper 7 bits of options to indicate fed auth library type
                switch (fedAuthFeatureData.libraryType)
                {
                    case TdsEnums.FedAuthLibrary.SecurityToken:
                        Debug.Assert(_connHandler._federatedAuthenticationRequested == true, "_federatedAuthenticationRequested field should be true");
                        options |= TdsEnums.FEDAUTHLIB_SECURITYTOKEN << 1;
                        break;
                    default:
                        Debug.Assert(false, "Unrecognized FedAuthLibrary type for feature extension request");
                        break;
                }

                options |= (byte)(fedAuthFeatureData.fedAuthRequiredPreLoginResponse == true ? 0x01 : 0x00);

                // write dataLen and options
                WriteInt(dataLen, _physicalStateObj);
                _physicalStateObj.WriteByte(options);

                // write accessToken for FedAuthLibrary.SecurityToken
                switch (fedAuthFeatureData.libraryType)
                {
                    case TdsEnums.FedAuthLibrary.SecurityToken:
                        WriteInt(fedAuthFeatureData.accessToken.Length, _physicalStateObj);
                        _physicalStateObj.WriteByteArray(fedAuthFeatureData.accessToken, fedAuthFeatureData.accessToken.Length, 0);
                        break;
                    default:
                        Debug.Fail("Unrecognized FedAuthLibrary type for feature extension request");
                        break;
                }
            }
            return totalLen;
        }

        internal int WriteGlobalTransactionsFeatureRequest(bool write /* if false just calculates the length */)
        {
            int len = 5; // 1byte = featureID, 4bytes = featureData length

            if (write)
            {
                // Write Feature ID
                _physicalStateObj.WriteByte(TdsEnums.FEATUREEXT_GLOBALTRANSACTIONS);
                WriteInt(0, _physicalStateObj); // we don't send any data
            }

            return len;
        }

        internal void TdsLogin(SqlLogin rec, TdsEnums.FeatureExtension requestedFeatures, SessionData recoverySessionData, FederatedAuthenticationFeatureExtensionData? fedAuthFeatureExtensionData)
        {
            _physicalStateObj.SetTimeoutSeconds(rec.timeout);

            Debug.Assert(recoverySessionData == null || (requestedFeatures & TdsEnums.FeatureExtension.SessionRecovery) != 0, "Recovery session data without session recovery feature request");
            Debug.Assert(TdsEnums.MAXLEN_HOSTNAME >= rec.hostName.Length, "_workstationId.Length exceeds the max length for this value");

            Debug.Assert(!rec.useSSPI || (requestedFeatures & TdsEnums.FeatureExtension.FedAuth) == 0, "Cannot use both SSPI and FedAuth");
            Debug.Assert(fedAuthFeatureExtensionData == null || (requestedFeatures & TdsEnums.FeatureExtension.FedAuth) != 0, "fedAuthFeatureExtensionData provided without fed auth feature request");
            Debug.Assert(fedAuthFeatureExtensionData != null || (requestedFeatures & TdsEnums.FeatureExtension.FedAuth) == 0, "Fed Auth feature requested without specifying fedAuthFeatureExtensionData.");

            Debug.Assert(rec.userName == null || (rec.userName != null && TdsEnums.MAXLEN_USERNAME >= rec.userName.Length), "_userID.Length exceeds the max length for this value");
            Debug.Assert(rec.credential == null || (rec.credential != null && TdsEnums.MAXLEN_USERNAME >= rec.credential.UserId.Length), "_credential.UserId.Length exceeds the max length for this value");

            Debug.Assert(rec.password == null || (rec.password != null && TdsEnums.MAXLEN_PASSWORD >= rec.password.Length), "_password.Length exceeds the max length for this value");
            Debug.Assert(rec.credential == null || (rec.credential != null && TdsEnums.MAXLEN_PASSWORD >= rec.credential.Password.Length), "_credential.Password.Length exceeds the max length for this value");

            Debug.Assert(rec.credential != null || rec.userName != null || rec.password != null, "cannot mix the new secure password system and the connection string based password");
            Debug.Assert(rec.newSecurePassword != null || rec.newPassword != null, "cannot have both new secure change password and string based change password");
            Debug.Assert(TdsEnums.MAXLEN_APPNAME >= rec.applicationName.Length, "_applicationName.Length exceeds the max length for this value");
            Debug.Assert(TdsEnums.MAXLEN_SERVERNAME >= rec.serverName.Length, "_dataSource.Length exceeds the max length for this value");
            Debug.Assert(TdsEnums.MAXLEN_LANGUAGE >= rec.language.Length, "_currentLanguage .Length exceeds the max length for this value");
            Debug.Assert(TdsEnums.MAXLEN_DATABASE >= rec.database.Length, "_initialCatalog.Length exceeds the max length for this value");
            Debug.Assert(TdsEnums.MAXLEN_ATTACHDBFILE >= rec.attachDBFilename.Length, "_attachDBFileName.Length exceeds the max length for this value");

            Debug.Assert(_connHandler != null, "SqlConnectionInternalTds handler can not be null at this point.");
            _connHandler.TimeoutErrorInternal.EndPhase(SqlConnectionTimeoutErrorPhase.LoginBegin);
            _connHandler.TimeoutErrorInternal.SetAndBeginPhase(SqlConnectionTimeoutErrorPhase.ProcessConnectionAuth);

            // get the password up front to use in sspi logic below
            byte[] encryptedPassword = null;
            byte[] encryptedChangePassword = null;
            int encryptedPasswordLengthInBytes;
            int encryptedChangePasswordLengthInBytes;
            bool useFeatureExt = (requestedFeatures != TdsEnums.FeatureExtension.None);

            string userName;

            if (rec.credential != null)
            {
                userName = rec.credential.UserId;
                encryptedPasswordLengthInBytes = rec.credential.Password.Length * 2;
            }
            else
            {
                userName = rec.userName;
                encryptedPassword = TdsParserStaticMethods.ObfuscatePassword(rec.password);
                encryptedPasswordLengthInBytes = encryptedPassword.Length;  // password in clear text is already encrypted and its length is in byte
            }

            if (rec.newSecurePassword != null)
            {
                encryptedChangePasswordLengthInBytes = rec.newSecurePassword.Length * 2;
            }
            else
            {
                encryptedChangePassword = TdsParserStaticMethods.ObfuscatePassword(rec.newPassword);
                encryptedChangePasswordLengthInBytes = encryptedChangePassword.Length;
            }

            // set the message type
            _physicalStateObj._outputMessageType = TdsEnums.MT_LOGIN7;

            // length in bytes
            int length = TdsEnums.YUKON_LOG_REC_FIXED_LEN;

            string clientInterfaceName = TdsEnums.SQL_PROVIDER_NAME;
            Debug.Assert(TdsEnums.MAXLEN_CLIENTINTERFACE >= clientInterfaceName.Length, "cchCltIntName can specify at most 128 unicode characters. See Tds spec");

            // add up variable-len portions (multiply by 2 for byte len of char strings)
            //
            checked
            {
                length += (rec.hostName.Length + rec.applicationName.Length +
                            rec.serverName.Length + clientInterfaceName.Length +
                            rec.language.Length + rec.database.Length +
                            rec.attachDBFilename.Length) * 2;
                if (useFeatureExt)
                {
                    length += 4;
                }
            }

            // allocate memory for SSPI variables
            byte[] outSSPIBuff = null;
            uint outSSPILength = 0;

            // only add lengths of password and username if not using SSPI or requesting federated authentication info
            if (!rec.useSSPI && !_connHandler._federatedAuthenticationRequested)
            {
                checked
                {
                    length += (userName.Length * 2) + encryptedPasswordLengthInBytes
                    + encryptedChangePasswordLengthInBytes;
                }
            }
            else
            {
                if (rec.useSSPI)
                {
                    // now allocate proper length of buffer, and set length
                    outSSPIBuff = new byte[s_maxSSPILength];
                    outSSPILength = s_maxSSPILength;

                    // Call helper function for SSPI data and actual length.
                    // Since we don't have SSPI data from the server, send null for the
                    // byte[] buffer and 0 for the int length.
                    Debug.Assert(SniContext.Snix_Login == _physicalStateObj.SniContext, string.Format((IFormatProvider)null, "Unexpected SniContext. Expecting Snix_Login, actual value is '{0}'", _physicalStateObj.SniContext));
                    _physicalStateObj.SniContext = SniContext.Snix_LoginSspi;

                    SSPIData(null, 0, ref outSSPIBuff, ref outSSPILength);
                    
                    if (outSSPILength > int.MaxValue)
                    {
                        throw SQL.InvalidSSPIPacketSize();  // SqlBu 332503
                    }
                    _physicalStateObj.SniContext = SniContext.Snix_Login;

                    checked
                    {
                        length += (int)outSSPILength;
                    }
                }
            }

            int feOffset = length;

            if (useFeatureExt)
            {
                if ((requestedFeatures & TdsEnums.FeatureExtension.SessionRecovery) != 0)
                {
                    length += WriteSessionRecoveryFeatureRequest(recoverySessionData, false);
                }
                if ((requestedFeatures & TdsEnums.FeatureExtension.GlobalTransactions) != 0)
                {
                    length += WriteGlobalTransactionsFeatureRequest(false);
                }
                if ((requestedFeatures & TdsEnums.FeatureExtension.FedAuth) != 0)
                {
                    Debug.Assert(fedAuthFeatureExtensionData != null, "fedAuthFeatureExtensionData should not null.");
                    length += WriteFedAuthFeatureRequest(fedAuthFeatureExtensionData.Value, write: false);
                }
                length++; // for terminator
            }

            try
            {
                WriteInt(length, _physicalStateObj);
                if (recoverySessionData == null)
                {
                    WriteInt((TdsEnums.DENALI_MAJOR << 24) | (TdsEnums.DENALI_INCREMENT << 16) | TdsEnums.DENALI_MINOR, _physicalStateObj);
                }
                else
                {
                    WriteUnsignedInt(recoverySessionData._tdsVersion, _physicalStateObj);
                }
                WriteInt(rec.packetSize, _physicalStateObj);
                WriteInt(TdsEnums.CLIENT_PROG_VER, _physicalStateObj);
                WriteInt(TdsParserStaticMethods.GetCurrentProcessIdForTdsLoginOnly(), _physicalStateObj);
                WriteInt(0, _physicalStateObj); // connectionID is unused

                // Log7Flags (DWORD)
                int log7Flags = 0;

                /*
                 Current snapshot from TDS spec with the offsets added:
                    0) fByteOrder:1,                // byte order of numeric data types on client
                    1) fCharSet:1,                  // character set on client
                    2) fFloat:2,                    // Type of floating point on client
                    4) fDumpLoad:1,                 // Dump/Load and BCP enable
                    5) fUseDb:1,                    // USE notification
                    6) fDatabase:1,                 // Initial database fatal flag
                    7) fSetLang:1,                  // SET LANGUAGE notification
                    8) fLanguage:1,                 // Initial language fatal flag
                    9) fODBC:1,                     // Set if client is ODBC driver
                   10) fTranBoundary:1,             // Transaction boundary notification
                   11) fDelegatedSec:1,             // Security with delegation is available
                   12) fUserType:3,                 // Type of user
                   15) fIntegratedSecurity:1,       // Set if client is using integrated security
                   16) fSQLType:4,                  // Type of SQL sent from client
                   20) fOLEDB:1,                    // Set if client is OLEDB driver
                   21) fSpare1:3,                   // first bit used for read-only intent, rest unused
                   24) fResetPassword:1,            // set if client wants to reset password
                   25) fNoNBCAndSparse:1,           // set if client does not support NBC and Sparse column
                   26) fUserInstance:1,             // This connection wants to connect to a SQL "user instance"
                   27) fUnknownCollationHandling:1, // This connection can handle unknown collation correctly.
                   28) fExtension:1                 // Extensions are used                 
                   32 - total
                */

                // first byte
                log7Flags |= TdsEnums.USE_DB_ON << 5;
                log7Flags |= TdsEnums.INIT_DB_FATAL << 6;
                log7Flags |= TdsEnums.SET_LANG_ON << 7;

                // second byte
                log7Flags |= TdsEnums.INIT_LANG_FATAL << 8;
                log7Flags |= TdsEnums.ODBC_ON << 9;
                if (rec.useReplication)
                {
                    log7Flags |= TdsEnums.REPL_ON << 12;
                }
                if (rec.useSSPI)
                {
                    log7Flags |= TdsEnums.SSPI_ON << 15;
                }

                // third byte
                if (rec.readOnlyIntent)
                {
                    log7Flags |= TdsEnums.READONLY_INTENT_ON << 21; // read-only intent flag is a first bit of fSpare1
                }

                // 4th one
                if (!string.IsNullOrEmpty(rec.newPassword) || (rec.newSecurePassword != null && rec.newSecurePassword.Length != 0))
                {
                    log7Flags |= 1 << 24;
                }
                if (rec.userInstance)
                {
                    log7Flags |= 1 << 26;
                }
                if (useFeatureExt)
                {
                    log7Flags |= 1 << 28;
                }

                WriteInt(log7Flags, _physicalStateObj);

                WriteInt(0, _physicalStateObj);  // ClientTimeZone is not used
                WriteInt(0, _physicalStateObj);  // LCID is unused by server

                // Start writing offset and length of variable length portions
                int offset = TdsEnums.YUKON_LOG_REC_FIXED_LEN;

                // write offset/length pairs

                // note that you must always set ibHostName since it indicates the beginning of the variable length section of the login record
                WriteShort(offset, _physicalStateObj); // host name offset
                WriteShort(rec.hostName.Length, _physicalStateObj);
                offset += rec.hostName.Length * 2;

                // Only send user/password over if not fSSPI...  If both user/password and SSPI are in login
                // rec, only SSPI is used.  Confirmed same behavior as in luxor.
                if (rec.useSSPI == false)
                {
                    WriteShort(offset, _physicalStateObj);  // userName offset
                    WriteShort(userName.Length, _physicalStateObj);
                    offset += userName.Length * 2;

                    // the encrypted password is a byte array - so length computations different than strings
                    WriteShort(offset, _physicalStateObj); // password offset
                    WriteShort(encryptedPasswordLengthInBytes / 2, _physicalStateObj);
                    offset += encryptedPasswordLengthInBytes;
                }
                else
                {
                    // case where user/password data is not used, send over zeros
                    WriteShort(0, _physicalStateObj);  // userName offset
                    WriteShort(0, _physicalStateObj);
                    WriteShort(0, _physicalStateObj);  // password offset
                    WriteShort(0, _physicalStateObj);
                }

                WriteShort(offset, _physicalStateObj); // app name offset
                WriteShort(rec.applicationName.Length, _physicalStateObj);
                offset += rec.applicationName.Length * 2;

                WriteShort(offset, _physicalStateObj); // server name offset
                WriteShort(rec.serverName.Length, _physicalStateObj);
                offset += rec.serverName.Length * 2;

                WriteShort(offset, _physicalStateObj);
                if (useFeatureExt)
                {
                    WriteShort(4, _physicalStateObj); // length of ibFeatgureExtLong (which is a DWORD)
                    offset += 4;
                }
                else
                {
                    WriteShort(0, _physicalStateObj); // unused (was remote password ?)
                }

                WriteShort(offset, _physicalStateObj); // client interface name offset
                WriteShort(clientInterfaceName.Length, _physicalStateObj);
                offset += clientInterfaceName.Length * 2;

                WriteShort(offset, _physicalStateObj); // language name offset
                WriteShort(rec.language.Length, _physicalStateObj);
                offset += rec.language.Length * 2;

                WriteShort(offset, _physicalStateObj); // database name offset
                WriteShort(rec.database.Length, _physicalStateObj);
                offset += rec.database.Length * 2;

                if (null == s_nicAddress)
                    s_nicAddress = TdsParserStaticMethods.GetNetworkPhysicalAddressForTdsLoginOnly();

                _physicalStateObj.WriteByteArray(s_nicAddress, s_nicAddress.Length, 0);

                WriteShort(offset, _physicalStateObj); // ibSSPI offset
                if (rec.useSSPI)
                {
                    WriteShort((int)outSSPILength, _physicalStateObj);
                    offset += (int)outSSPILength;
                }
                else
                {
                    WriteShort(0, _physicalStateObj);
                }

                WriteShort(offset, _physicalStateObj); // DB filename offset
                WriteShort(rec.attachDBFilename.Length, _physicalStateObj);
                offset += rec.attachDBFilename.Length * 2;

                WriteShort(offset, _physicalStateObj); // reset password offset
                WriteShort(encryptedChangePasswordLengthInBytes / 2, _physicalStateObj);

                WriteInt(0, _physicalStateObj);        // reserved for chSSPI

                // write variable length portion
                WriteString(rec.hostName, _physicalStateObj);

                // if we are using SSPI, do not send over username/password, since we will use SSPI instead
                // same behavior as Luxor
                if (!rec.useSSPI)
                {
                    WriteString(userName, _physicalStateObj);

                    if (rec.credential != null)
                    {
                        _physicalStateObj.WriteSecureString(rec.credential.Password);
                    }
                    else
                    {
                        _physicalStateObj.WriteByteArray(encryptedPassword, encryptedPasswordLengthInBytes, 0);
                    }
                }

                WriteString(rec.applicationName, _physicalStateObj);
                WriteString(rec.serverName, _physicalStateObj);

                // write ibFeatureExtLong
                if (useFeatureExt)
                {
                    WriteInt(feOffset, _physicalStateObj);
                }

                WriteString(clientInterfaceName, _physicalStateObj);
                WriteString(rec.language, _physicalStateObj);
                WriteString(rec.database, _physicalStateObj);

                // send over SSPI data if we are using SSPI
                if (rec.useSSPI)
                    _physicalStateObj.WriteByteArray(outSSPIBuff, (int)outSSPILength, 0);

                WriteString(rec.attachDBFilename, _physicalStateObj);
                if (!rec.useSSPI)
                {
                    if (rec.newSecurePassword != null)
                    {
                        _physicalStateObj.WriteSecureString(rec.newSecurePassword);
                    }
                    else
                    {
                        _physicalStateObj.WriteByteArray(encryptedChangePassword, encryptedChangePasswordLengthInBytes, 0);
                    }
                }

                if (useFeatureExt)
                {
                    if ((requestedFeatures & TdsEnums.FeatureExtension.SessionRecovery) != 0)
                    {
                        length += WriteSessionRecoveryFeatureRequest(recoverySessionData, true);
                    }
                    if ((requestedFeatures & TdsEnums.FeatureExtension.GlobalTransactions) != 0)
                    {
                        WriteGlobalTransactionsFeatureRequest(true);
                    }
                    if ((requestedFeatures & TdsEnums.FeatureExtension.FedAuth) != 0)
                    {
                        Debug.Assert(fedAuthFeatureExtensionData != null, "fedAuthFeatureExtensionData should not null.");
                        WriteFedAuthFeatureRequest(fedAuthFeatureExtensionData.Value, write: true);
                    };
                    _physicalStateObj.WriteByte(0xFF); // terminator
                }
            }
            catch (Exception e)
            {
                if (ADP.IsCatchableExceptionType(e))
                {
                    // be sure to wipe out our buffer if we started sending stuff
                    _physicalStateObj._outputPacketNumber = 1;  // end of message - reset to 1 - per ramas
                    _physicalStateObj.ResetBuffer();
                }

                throw;
            }

            _physicalStateObj.WritePacket(TdsEnums.HARDFLUSH);
            _physicalStateObj.ResetSecurePasswordsInformation();
            _physicalStateObj._pendingData = true;
            _physicalStateObj._messageStatus = 0;
        }// tdsLogin

        private void SSPIData(byte[] receivedBuff, uint receivedLength, ref byte[] sendBuff, ref uint sendLength)
        {
            SNISSPIData(receivedBuff, receivedLength, ref sendBuff, ref sendLength);
        }


        private void SNISSPIData(byte[] receivedBuff, uint receivedLength, ref byte[] sendBuff, ref uint sendLength)
        {
            if (TdsParserStateObjectFactory.UseManagedSNI)
            {
                try
                {
                    _physicalStateObj.GenerateSspiClientContext(receivedBuff, receivedLength, ref sendBuff, ref sendLength, _sniSpnBuffer);
                }
                catch (Exception e)
                {
                    SSPIError(e.Message + Environment.NewLine + e.StackTrace, TdsEnums.GEN_CLIENT_CONTEXT);
                }
            }
            else
            { 
                if (receivedBuff == null)
                {
                    // if we do not have SSPI data coming from server, send over 0's for pointer and length
                    receivedLength = 0;
                }

                // we need to respond to the server's message with SSPI data
                if (0 != _physicalStateObj.GenerateSspiClientContext(receivedBuff, receivedLength, ref sendBuff, ref sendLength, _sniSpnBuffer))
                {
                    SSPIError(SQLMessage.SSPIGenerateError(), TdsEnums.GEN_CLIENT_CONTEXT);
                }
            }
        }

        private void ProcessSSPI(int receivedLength)
        {
            SniContext outerContext = _physicalStateObj.SniContext;
            _physicalStateObj.SniContext = SniContext.Snix_ProcessSspi;
            // allocate received buffer based on length from SSPI message
            byte[] receivedBuff = new byte[receivedLength];

            // read SSPI data received from server
            Debug.Assert(_physicalStateObj._syncOverAsync, "Should not attempt pends in a synchronous call");
            bool result = _physicalStateObj.TryReadByteArray(receivedBuff, 0, receivedLength);
            if (!result) { throw SQL.SynchronousCallMayNotPend(); }

            // allocate send buffer and initialize length
            byte[] sendBuff = new byte[s_maxSSPILength];
            uint sendLength = s_maxSSPILength;

            // make call for SSPI data

            SSPIData(receivedBuff, (uint)receivedLength, ref sendBuff, ref sendLength);

            // DO NOT SEND LENGTH - TDS DOC INCORRECT!  JUST SEND SSPI DATA!
            _physicalStateObj.WriteByteArray(sendBuff, (int)sendLength, 0);

            // set message type so server knows its a SSPI response
            _physicalStateObj._outputMessageType = TdsEnums.MT_SSPI;

            // send to server
            _physicalStateObj.WritePacket(TdsEnums.HARDFLUSH);
            _physicalStateObj.SniContext = outerContext;
        }

        private void SSPIError(string error, string procedure)
        {
            Debug.Assert(!string.IsNullOrEmpty(procedure), "TdsParser.SSPIError called with an empty or null procedure string");
            Debug.Assert(!string.IsNullOrEmpty(error), "TdsParser.SSPIError called with an empty or null error string");

            _physicalStateObj.AddError(new SqlError(0, (byte)0x00, (byte)TdsEnums.MIN_ERROR_CLASS, _server, error, procedure, 0));
            ThrowExceptionAndWarning(_physicalStateObj);
        }

        internal byte[] GetDTCAddress(int timeout, TdsParserStateObject stateObj)
        {
            // If this fails, the server will return a server error - Sameet Agarwal confirmed.
            // Success: DTCAddress returned.  Failure: SqlError returned.

            byte[] dtcAddr = null;

            using (SqlDataReader dtcReader = TdsExecuteTransactionManagerRequest(
                                                        null,
                                                        TdsEnums.TransactionManagerRequestType.GetDTCAddress,
                                                        null,
                                                        TdsEnums.TransactionManagerIsolationLevel.Unspecified,
                                                        timeout, null, stateObj, true))
            {

                Debug.Assert(SniContext.Snix_Read == stateObj.SniContext, string.Format((IFormatProvider)null, "The SniContext should be Snix_Read but it actually is {0}", stateObj.SniContext));
                if (null != dtcReader && dtcReader.Read())
                {
                    Debug.Assert(dtcReader.GetName(0) == "TM Address", "TdsParser: GetDTCAddress did not return 'TM Address'");

                    // DTCAddress is of variable size, and does not have a maximum.  So we call GetBytes
                    // to get the length of the dtcAddress, then allocate a byte array of that length,
                    // then call GetBytes again on that byte[] with the length
                    long dtcLength = dtcReader.GetBytes(0, 0, null, 0, 0);

                    //
                    if (dtcLength <= int.MaxValue)
                    {
                        int cb = (int)dtcLength;

                        dtcAddr = new byte[cb];
                        dtcReader.GetBytes(0, 0, dtcAddr, 0, cb);
                    }
#if DEBUG
                    else
                    {
                        Debug.Assert(false, "unexpected length (> Int32.MaxValue) returned from dtcReader.GetBytes");
                        // if we hit this case we'll just return a null address so that the user
                        // will get a transcaction enlistment error in the upper layers
                    }
#endif
                }
            }
            return dtcAddr;
        }

        // Propagate the dtc cookie to the server, enlisting the connection.
        internal void PropagateDistributedTransaction(byte[] buffer, int timeout, TdsParserStateObject stateObj)
        {
            // if this fails, the server will return a server error - Sameet Agarwal confirmed
            // Success: server will return done token.  Failure: SqlError returned.

            TdsExecuteTransactionManagerRequest(buffer,
                TdsEnums.TransactionManagerRequestType.Propagate, null,
                TdsEnums.TransactionManagerIsolationLevel.Unspecified, timeout, null, stateObj, true);
        }

        internal SqlDataReader TdsExecuteTransactionManagerRequest(
                    byte[] buffer,
                    TdsEnums.TransactionManagerRequestType request,
                    string transactionName,
                    TdsEnums.TransactionManagerIsolationLevel isoLevel,
                    int timeout,
                    SqlInternalTransaction transaction,
                    TdsParserStateObject stateObj,
                    bool isDelegateControlRequest
        )
        {
            Debug.Assert(this == stateObj.Parser, "different parsers");

            if (TdsParserState.Broken == State || TdsParserState.Closed == State)
            {
                return null;
            }

            // Promote, Commit and Rollback requests for
            // delegated transactions often happen while there is an open result
            // set, so we need to handle them by using a different MARS session, 
            // otherwise we'll write on the physical state objects while someone
            // else is using it.  When we don't have MARS enabled, we need to 
            // lock the physical state object to synchronize its use at least
            // until we increment the open results count.  Once it's been 
            // incremented the delegated transaction requests will fail, so they
            // won't stomp on anything.


            Debug.Assert(!_connHandler.ThreadHasParserLockForClose || _connHandler._parserLock.ThreadMayHaveLock(), "Thread claims to have parser lock, but lock is not taken");
            bool callerHasConnectionLock = _connHandler.ThreadHasParserLockForClose;   // If the thread already claims to have the parser lock, then we will let the caller handle releasing it
            if (!callerHasConnectionLock)
            {
                _connHandler._parserLock.Wait(canReleaseFromAnyThread: false);
                _connHandler.ThreadHasParserLockForClose = true;
            }
            // Capture _asyncWrite (after taking lock) to restore it afterwards
            bool hadAsyncWrites = _asyncWrite;
            try
            {
                // Temporarily disable async writes
                _asyncWrite = false;

                // This validation step MUST be done after locking the connection to guarantee we don't 
                //  accidentally execute after the transaction has completed on a different thread.
                if (!isDelegateControlRequest)
                {
                    _connHandler.CheckEnlistedTransactionBinding();
                }

                stateObj._outputMessageType = TdsEnums.MT_TRANS;       // set message type
                stateObj.SetTimeoutSeconds(timeout);

                stateObj.SniContext = SniContext.Snix_Execute;

                const int marsHeaderSize = 18; // 4 + 2 + 8 + 4
                const int totalHeaderLength = 22; // 4 + 4 + 2 + 8 + 4
                Debug.Assert(stateObj._outBytesUsed == stateObj._outputHeaderLen, "Output bytes written before total header length");
                // Write total header length
                WriteInt(totalHeaderLength, stateObj);
                // Write mars header length
                WriteInt(marsHeaderSize, stateObj);
                WriteMarsHeaderData(stateObj, _currentTransaction);

                WriteShort((short)request, stateObj); // write TransactionManager Request type

                bool returnReader = false;

                switch (request)
                {
                    case TdsEnums.TransactionManagerRequestType.GetDTCAddress:
                        WriteShort(0, stateObj);

                        returnReader = true;
                        break;
                    case TdsEnums.TransactionManagerRequestType.Propagate:
                        if (null != buffer)
                        {
                            WriteShort(buffer.Length, stateObj);
                            stateObj.WriteByteArray(buffer, buffer.Length, 0);
                        }
                        else
                        {
                            WriteShort(0, stateObj);
                        }
                        break;
                    case TdsEnums.TransactionManagerRequestType.Begin:
                        Debug.Assert(null != transaction, "Should have specified an internalTransaction when doing a BeginTransaction request!");

                        // Only assign the passed in transaction if it is not equal to the current transaction.
                        // And, if it is not equal, the current actually should be null.  Anything else
                        // is a unexpected state.  The concern here is mainly for the mixed use of 
                        // T-SQL and API transactions. 

                        // Expected states:
                        // 1) _pendingTransaction = null, _currentTransaction = null, non null transaction
                        // passed in on BeginTransaction API call.
                        // 2) _currentTransaction != null, _pendingTransaction = null, non null transaction
                        // passed in but equivalent to _currentTransaction.

                        // #1 will occur on standard BeginTransactionAPI call.  #2 should only occur if
                        // t-sql transaction started followed by a call to SqlConnection.BeginTransaction.
                        // Any other state is unknown.
                        if (_currentTransaction != transaction)
                        {
                            Debug.Assert(_currentTransaction == null || true == _fResetConnection, "We should not have a current Tx at this point");
                            PendingTransaction = transaction;
                        }

                        stateObj.WriteByte((byte)isoLevel);

                        stateObj.WriteByte((byte)(transactionName.Length * 2)); // Write number of bytes (unicode string).
                        WriteString(transactionName, stateObj);
                        break;
                    case TdsEnums.TransactionManagerRequestType.Promote:
                        // No payload - except current transaction in header
                        // Promote returns a DTC cookie.  However, the transaction cookie we use for the
                        // connection does not change after a promote.
                        break;
                    case TdsEnums.TransactionManagerRequestType.Commit:

                        Debug.Assert(transactionName.Length == 0, "Should not have a transaction name on Commit");
                        stateObj.WriteByte((byte)0); // No xact name

                        stateObj.WriteByte(0);  // No flags

                        Debug.Assert(isoLevel == TdsEnums.TransactionManagerIsolationLevel.Unspecified, "Should not have isolation level other than unspecified on Commit!");
                        // WriteByte((byte) 0, stateObj); // IsolationLevel
                        // WriteByte((byte) 0, stateObj); // No begin xact name
                        break;
                    case TdsEnums.TransactionManagerRequestType.Rollback:

                        stateObj.WriteByte((byte)(transactionName.Length * 2)); // Write number of bytes (unicode string).
                        WriteString(transactionName, stateObj);

                        stateObj.WriteByte(0);  // No flags

                        Debug.Assert(isoLevel == TdsEnums.TransactionManagerIsolationLevel.Unspecified, "Should not have isolation level other than unspecified on Commit!");
                        // WriteByte((byte) 0, stateObj); // IsolationLevel
                        // WriteByte((byte) 0, stateObj); // No begin xact name
                        break;
                    case TdsEnums.TransactionManagerRequestType.Save:

                        stateObj.WriteByte((byte)(transactionName.Length * 2)); // Write number of bytes (unicode string).
                        WriteString(transactionName, stateObj);
                        break;
                    default:
                        Debug.Assert(false, "Unexpected TransactionManagerRequest");
                        break;
                }

                Task writeTask = stateObj.WritePacket(TdsEnums.HARDFLUSH);
                Debug.Assert(writeTask == null, "Writes should not pend when writing sync");
                stateObj._pendingData = true;
                stateObj._messageStatus = 0;

                SqlDataReader dtcReader = null;
                stateObj.SniContext = SniContext.Snix_Read;
                if (returnReader)
                {
                    dtcReader = new SqlDataReader(null, CommandBehavior.Default);
                    Debug.Assert(this == stateObj.Parser, "different parser");
#if DEBUG
                    // Remove the current owner of stateObj - otherwise we will hit asserts
                    stateObj.Owner = null;
#endif
                    dtcReader.Bind(stateObj);

                    // force consumption of metadata
                    _SqlMetaDataSet metaData = dtcReader.MetaData;
                }
                else
                {
                    Run(RunBehavior.UntilDone, null, null, null, stateObj);
                }

                // If the retained ID is no longer valid (because we are enlisting in null or a new transaction) then it should be cleared
                if (((request == TdsEnums.TransactionManagerRequestType.Begin) || (request == TdsEnums.TransactionManagerRequestType.Propagate)) && ((transaction == null) || (transaction.TransactionId != _retainedTransactionId)))
                {
                    _retainedTransactionId = SqlInternalTransaction.NullTransactionId;
                }

                return dtcReader;
            }
            catch (Exception e)
            {
                if (!ADP.IsCatchableExceptionType(e))
                {
                    throw;
                }

                FailureCleanup(stateObj, e);

                throw;
            }
            finally
            {
                // SQLHotfix 50000518
                // make sure we don't leave temporary fields set when leaving this function
                _pendingTransaction = null;

                _asyncWrite = hadAsyncWrites;

                if (!callerHasConnectionLock)
                {
                    _connHandler.ThreadHasParserLockForClose = false;
                    _connHandler._parserLock.Release();
                }
            }
        }

        internal void FailureCleanup(TdsParserStateObject stateObj, Exception e)
        {
            int old_outputPacketNumber = stateObj._outputPacketNumber;


            if (stateObj.HasOpenResult)
            { // Need to decrement openResultCount if operation failed.
                stateObj.DecrementOpenResultCount();
            }

            // be sure to wipe out our buffer if we started sending stuff
            stateObj.ResetBuffer();
            stateObj._outputPacketNumber = 1;  // end of message - reset to 1 - per ramas

            if (old_outputPacketNumber != 1 && _state == TdsParserState.OpenLoggedIn)
            {
                Debug.Assert(_connHandler._parserLock.ThreadMayHaveLock(), "Should not be calling into FailureCleanup without first taking the parser lock");

                bool originalThreadHasParserLock = _connHandler.ThreadHasParserLockForClose;
                try
                {
                    // Need to set this to true such that if we have an error sending\processing the attention, we won't deadlock ourselves
                    _connHandler.ThreadHasParserLockForClose = true;

                    // If _outputPacketNumber prior to ResetBuffer was not equal to 1, a packet was already
                    // sent to the server and so we need to send an attention and process the attention ack.
                    stateObj.SendAttention();
                    ProcessAttention(stateObj);
                }
                finally
                {
                    // Reset the ThreadHasParserLock value in case our caller expects it to be set\not set
                    _connHandler.ThreadHasParserLockForClose = originalThreadHasParserLock;
                }
            }
        }

        internal Task TdsExecuteSQLBatch(string text, int timeout, SqlNotificationRequest notificationRequest, TdsParserStateObject stateObj, bool sync, bool callerHasConnectionLock = false)
        {
            if (TdsParserState.Broken == State || TdsParserState.Closed == State)
            {
                return null;
            }

            if (stateObj.BcpLock)
            {
                throw SQL.ConnectionLockedForBcpEvent();
            }

            // Promote, Commit and Rollback requests for
            // delegated transactions often happen while there is an open result
            // set, so we need to handle them by using a different MARS session, 
            // otherwise we'll write on the physical state objects while someone
            // else is using it.  When we don't have MARS enabled, we need to 
            // lock the physical state object to synchronize it's use at least 
            // until we increment the open results count.  Once it's been 
            // incremented the delegated transaction requests will fail, so they
            // won't stomp on anything.

            // Only need to take the lock if neither the thread nor the caller claims to already have it
            bool needToTakeParserLock = (!callerHasConnectionLock) && (!_connHandler.ThreadHasParserLockForClose);
            Debug.Assert(!_connHandler.ThreadHasParserLockForClose || sync, "Thread shouldn't claim to have the parser lock if we are doing async writes");     // Since we have the possibility of pending with async writes, make sure the thread doesn't claim to already have the lock
            Debug.Assert(needToTakeParserLock || _connHandler._parserLock.ThreadMayHaveLock(), "Thread or caller claims to have connection lock, but lock is not taken");

            bool releaseConnectionLock = false;
            if (needToTakeParserLock)
            {
                _connHandler._parserLock.Wait(canReleaseFromAnyThread: !sync);
                releaseConnectionLock = true;
            }

            // Switch the writing mode
            // NOTE: We are not turning off async writes when we complete since SqlBulkCopy uses this method and expects _asyncWrite to not change
            _asyncWrite = !sync;

            try
            {
                // Check that the connection is still alive
                if ((_state == TdsParserState.Closed) || (_state == TdsParserState.Broken))
                {
                    throw ADP.ClosedConnectionError();
                }

                // This validation step MUST be done after locking the connection to guarantee we don't 
                //  accidentally execute after the transaction has completed on a different thread.
                _connHandler.CheckEnlistedTransactionBinding();

                stateObj.SetTimeoutSeconds(timeout);
                stateObj.SniContext = SniContext.Snix_Execute;

                WriteRPCBatchHeaders(stateObj, notificationRequest);

                stateObj._outputMessageType = TdsEnums.MT_SQL;

                WriteString(text, text.Length, 0, stateObj);

                Task executeTask = stateObj.ExecuteFlush();
                if (executeTask == null)
                {
                    stateObj.SniContext = SniContext.Snix_Read;
                }
                else
                {
                    Debug.Assert(!sync, "Should not have gotten a Task when writing in sync mode");

                    // Need to wait for flush - continuation will unlock the connection                    
                    bool taskReleaseConnectionLock = releaseConnectionLock;
                    releaseConnectionLock = false;
                    return executeTask.ContinueWith(t =>
                    {
                        Debug.Assert(!t.IsCanceled, "Task should not be canceled");
                        try
                        {
                            if (t.IsFaulted)
                            {
                                FailureCleanup(stateObj, t.Exception.InnerException);
                                throw t.Exception.InnerException;
                            }
                            else
                            {
                                stateObj.SniContext = SniContext.Snix_Read;
                            }
                        }
                        finally
                        {
                            if (taskReleaseConnectionLock)
                            {
                                _connHandler._parserLock.Release();
                            }
                        }
                    }, TaskScheduler.Default);
                }

                // Finished sync
                return null;
            }
            catch (Exception e)
            {
                if (!ADP.IsCatchableExceptionType(e))
                {
                    throw;
                }

                FailureCleanup(stateObj, e);

                throw;
            }
            finally
            {
                if (releaseConnectionLock)
                {
                    _connHandler._parserLock.Release();
                }
            }
        }

        internal Task TdsExecuteRPC(_SqlRPC[] rpcArray, int timeout, bool inSchema, SqlNotificationRequest notificationRequest, TdsParserStateObject stateObj, bool isCommandProc, bool sync = true,
                  TaskCompletionSource<object> completion = null, int startRpc = 0, int startParam = 0)
        {
            bool firstCall = (completion == null);
            bool releaseConnectionLock = false;

            Debug.Assert(!firstCall || startRpc == 0, "startRpc is not 0 on first call");
            Debug.Assert(!firstCall || startParam == 0, "startParam is not 0 on first call");
            Debug.Assert(!firstCall || !_connHandler.ThreadHasParserLockForClose, "Thread should not already have connection lock");
            Debug.Assert(firstCall || _connHandler._parserLock.ThreadMayHaveLock(), "Connection lock not taken after the first call");
            try
            {
                _SqlRPC rpcext = null;
                int tempLen;

                // Promote, Commit and Rollback requests for
                // delegated transactions often happen while there is an open result
                // set, so we need to handle them by using a different MARS session, 
                // otherwise we'll write on the physical state objects while someone
                // else is using it.  When we don't have MARS enabled, we need to 
                // lock the physical state object to synchronize its use at least
                // until we increment the open results count.  Once it's been 
                // incremented the delegated transaction requests will fail, so they
                // won't stomp on anything.


                if (firstCall)
                {
                    _connHandler._parserLock.Wait(canReleaseFromAnyThread: !sync);
                    releaseConnectionLock = true;
                }
                try
                {
                    // Ensure that connection is alive
                    if ((TdsParserState.Broken == State) || (TdsParserState.Closed == State))
                    {
                        throw ADP.ClosedConnectionError();
                    }

                    // This validation step MUST be done after locking the connection to guarantee we don't 
                    //  accidentally execute after the transaction has completed on a different thread.
                    if (firstCall)
                    {
                        _asyncWrite = !sync;

                        _connHandler.CheckEnlistedTransactionBinding();

                        stateObj.SetTimeoutSeconds(timeout);

                        stateObj.SniContext = SniContext.Snix_Execute;

                        if (_isYukon)
                        {
                            WriteRPCBatchHeaders(stateObj, notificationRequest);
                        }

                        stateObj._outputMessageType = TdsEnums.MT_RPC;
                    }

                    for (int ii = startRpc; ii < rpcArray.Length; ii++)
                    {
                        rpcext = rpcArray[ii];

                        if (startParam == 0 || ii > startRpc)
                        {
                            if (rpcext.ProcID != 0)
                            {
                                // Perf optimization for Shiloh and later,
                                Debug.Assert(rpcext.ProcID < 255, "rpcExec:ProcID can't be larger than 255");
                                WriteShort(0xffff, stateObj);
                                WriteShort((short)(rpcext.ProcID), stateObj);
                            }
                            else
                            {
                                Debug.Assert(!string.IsNullOrEmpty(rpcext.rpcName), "must have an RPC name");
                                tempLen = rpcext.rpcName.Length;
                                WriteShort(tempLen, stateObj);
                                WriteString(rpcext.rpcName, tempLen, 0, stateObj);
                            }

                            // Options
                            WriteShort((short)rpcext.options, stateObj);
                        }

                        // Stream out parameters
                        SqlParameter[] parameters = rpcext.parameters;

                        for (int i = (ii == startRpc) ? startParam : 0; i < parameters.Length; i++)
                        {
                            // parameters can be unnamed
                            SqlParameter param = parameters[i];
                            // Since we are reusing the parameters array, we cannot rely on length to indicate no of parameters.
                            if (param == null)
                                break;      // End of parameters for this execute

                            // Validate parameters are not variable length without size and with null value.
                            param.Validate(i, isCommandProc);

                            // type (parameter record stores the MetaType class which is a helper that encapsulates all the type information we need here)
                            MetaType mt = param.InternalMetaType;

                            if (mt.IsNewKatmaiType)
                            {
                                WriteSmiParameter(param, i, 0 != (rpcext.paramoptions[i] & TdsEnums.RPC_PARAM_DEFAULT), stateObj);
                                continue;
                            }

                            if ((!_isYukon && !mt.Is80Supported) ||
                                (!_isKatmai && !mt.Is90Supported))
                            {
                                throw ADP.VersionDoesNotSupportDataType(mt.TypeName);
                            }
                            object value = null;
                            bool isNull = true;
                            bool isSqlVal = false;
                            bool isDataFeed = false;
                            // if we have an output param, set the value to null so we do not send it across to the server
                            if (param.Direction == ParameterDirection.Output)
                            {
                                isSqlVal = param.ParameterIsSqlType;  // We have to forward the TYPE info, we need to know what type we are returning.  Once we null the parameter we will no longer be able to distinguish what type were seeing.
                                param.Value = null;
                                param.ParameterIsSqlType = isSqlVal;
                            }
                            else
                            {
                                value = param.GetCoercedValue();
                                isNull = param.IsNull;
                                if (!isNull)
                                {
                                    isSqlVal = param.CoercedValueIsSqlType;
                                    isDataFeed = param.CoercedValueIsDataFeed;
                                }
                            }

                            WriteParameterName(param.ParameterNameFixed, stateObj);

                            // Write parameter status
                            stateObj.WriteByte(rpcext.paramoptions[i]);

                            // MaxLen field is only written out for non-fixed length data types
                            // use the greater of the two sizes for maxLen
                            int actualSize;
                            int size = mt.IsSizeInCharacters ? param.GetParameterSize() * 2 : param.GetParameterSize();

                            // for UDTs, we calculate the length later when we get the bytes. This is a really expensive operation
                            if (mt.TDSType != TdsEnums.SQLUDT)
                                // getting the actualSize is expensive, cache here and use below
                                actualSize = param.GetActualSize();
                            else
                                actualSize = 0; //get this later

                            byte precision = 0;
                            byte scale = 0;

                            // scale and precision are only relevant for numeric and decimal types
                            // adjust the actual value scale and precision to match the user specified
                            if (mt.SqlDbType == SqlDbType.Decimal)
                            {
                                precision = param.GetActualPrecision();
                                scale = param.GetActualScale();

                                if (precision > TdsEnums.MAX_NUMERIC_PRECISION)
                                {
                                    throw SQL.PrecisionValueOutOfRange(precision);
                                }

                                // Make sure the value matches the scale the user enters
                                if (!isNull)
                                {
                                    if (isSqlVal)
                                    {
                                        value = AdjustSqlDecimalScale((SqlDecimal)value, scale);

                                        // If Precision is specified, verify value precision vs param precision
                                        if (precision != 0)
                                        {
                                            if (precision < ((SqlDecimal)value).Precision)
                                            {
                                                throw ADP.ParameterValueOutOfRange((SqlDecimal)value);
                                            }
                                        }
                                    }
                                    else
                                    {
                                        value = AdjustDecimalScale((decimal)value, scale);

                                        SqlDecimal sqlValue = new SqlDecimal((decimal)value);

                                        // If Precision is specified, verify value precision vs param precision
                                        if (precision != 0)
                                        {
                                            if (precision < sqlValue.Precision)
                                            {
                                                throw ADP.ParameterValueOutOfRange((decimal)value);
                                            }
                                        }
                                    }
                                }
                            }

                            // fixup the types by using the NullableType property of the MetaType class
                            //
                            // following rules should be followed based on feedback from the M-SQL team
                            // 1) always use the BIG* types (ex: instead of SQLCHAR use SQLBIGCHAR)
                            // 2) always use nullable types (ex: instead of SQLINT use SQLINTN)
                            // 3) DECIMALN should always be sent as NUMERICN
                            //
                            stateObj.WriteByte(mt.NullableType);

                            // handle variants here: the SQLVariant writing routine will write the maxlen and actual len columns
                            if (mt.TDSType == TdsEnums.SQLVARIANT)
                            {
                                // devnote: Do we ever hit this codepath? Yes, when a null value is being written out via a sql variant
                                // param.GetActualSize is not used
                                WriteSqlVariantValue(isSqlVal ? MetaType.GetComValueFromSqlVariant(value) : value, param.GetActualSize(), param.Offset, stateObj);
                                continue;
                            }

                            int codePageByteSize = 0;
                            int maxsize = 0;

                            if (mt.IsAnsiType)
                            {
                                // Avoid the following code block if ANSI but unfilled LazyMat blob
                                if ((!isNull) && (!isDataFeed))
                                {
                                    string s;

                                    if (isSqlVal)
                                    {
                                        if (value is SqlString)
                                        {
                                            s = ((SqlString)value).Value;
                                        }
                                        else
                                        {
                                            Debug.Assert(value is SqlChars, "Unknown value for Ansi datatype");
                                            s = new string(((SqlChars)value).Value);
                                        }
                                    }
                                    else
                                    {
                                        s = (string)value;
                                    }

                                    codePageByteSize = GetEncodingCharLength(s, actualSize, param.Offset, _defaultEncoding);
                                }

                                if (mt.IsPlp)
                                {
                                    WriteShort(TdsEnums.SQL_USHORTVARMAXLEN, stateObj);
                                }
                                else
                                {
                                    maxsize = (size > codePageByteSize) ? size : codePageByteSize;
                                    if (maxsize == 0)
                                    {
                                        // Yukon doesn't like 0 as MaxSize. Change it to 2 for unicode types
                                        if (mt.IsNCharType)
                                            maxsize = 2;
                                        else
                                            maxsize = 1;
                                    }

                                    WriteParameterVarLen(mt, maxsize, false /*IsNull*/, stateObj);
                                }
                            }
                            else
                            {
                                // If type timestamp - treat as fixed type and always send over timestamp length, which is 8.
                                // For fixed types, we either send null or fixed length for type length.  We want to match that
                                // behavior for timestamps.  However, in the case of null, we still must send 8 because if we
                                // send null we will not receive a output val.  You can send null for fixed types and still
                                // receive a output value, but not for variable types.  So, always send 8 for timestamp because
                                // while the user sees it as a fixed type, we are actually representing it as a bigbinary which
                                // is variable.
                                if (mt.SqlDbType == SqlDbType.Timestamp)
                                {
                                    WriteParameterVarLen(mt, TdsEnums.TEXT_TIME_STAMP_LEN, false, stateObj);
                                }
                                else if (mt.SqlDbType == SqlDbType.Udt)
                                {
                                    byte[] udtVal = null;
                                    Format format = Format.Native;

                                    Debug.Assert(_isYukon, "Invalid DataType UDT for non-Yukon or later server!");

                                    if (!isNull)
                                    {
                                        udtVal = _connHandler.Connection.GetBytes(value, out format, out maxsize);

                                        Debug.Assert(null != udtVal, "GetBytes returned null instance. Make sure that it always returns non-null value");
                                        size = udtVal.Length;

                                        //it may be legitimate, but we dont support it yet
                                        if (size < 0 || (size >= ushort.MaxValue && maxsize != -1))
                                            throw new IndexOutOfRangeException();
                                    }

                                    //if this is NULL value, write special null value
                                    byte[] lenBytes = BitConverter.GetBytes((long)size);

                                    if (string.IsNullOrEmpty(param.UdtTypeName))
                                        throw SQL.MustSetUdtTypeNameForUdtParams();

                                    // Split the input name. TypeName is returned as single 3 part name during DeriveParameters.
                                    // NOTE: ParseUdtTypeName throws if format is incorrect
                                    string[] names = SqlParameter.ParseTypeName(param.UdtTypeName, true /* is UdtTypeName */);
                                    if (!string.IsNullOrEmpty(names[0]) && TdsEnums.MAX_SERVERNAME < names[0].Length)
                                    {
                                        throw ADP.ArgumentOutOfRange(nameof(names));
                                    }
                                    if (!string.IsNullOrEmpty(names[1]) && TdsEnums.MAX_SERVERNAME < names[names.Length - 2].Length)
                                    {
                                        throw ADP.ArgumentOutOfRange(nameof(names));
                                    }
                                    if (TdsEnums.MAX_SERVERNAME < names[2].Length)
                                    {
                                        throw ADP.ArgumentOutOfRange(nameof(names));
                                    }

                                    WriteUDTMetaData(value, names[0], names[1], names[2], stateObj);

                                    if (!isNull)
                                    {
                                        WriteUnsignedLong((ulong)udtVal.Length, stateObj); // PLP length
                                        if (udtVal.Length > 0)
                                        { // Only write chunk length if its value is greater than 0
                                            WriteInt(udtVal.Length, stateObj); // Chunk length
                                            stateObj.WriteByteArray(udtVal, udtVal.Length, 0); // Value
                                        }
                                        WriteInt(0, stateObj); // Terminator
                                    }
                                    else
                                    {
                                        WriteUnsignedLong(TdsEnums.SQL_PLP_NULL, stateObj); // PLP Null.
                                    }
                                    continue; // End of UDT - continue to next parameter.
                                }
                                else if (mt.IsPlp)
                                {
                                    if (mt.SqlDbType != SqlDbType.Xml)
                                        WriteShort(TdsEnums.SQL_USHORTVARMAXLEN, stateObj);
                                }
                                else if ((!mt.IsVarTime) && (mt.SqlDbType != SqlDbType.Date))
                                {   // Time, Date, DateTime2, DateTimeoffset do not have the size written out
                                    maxsize = (size > actualSize) ? size : actualSize;
                                    if (maxsize == 0 && _isYukon)
                                    {
                                        // Yukon doesn't like 0 as MaxSize. Change it to 2 for unicode types (SQL9 - 682322)
                                        if (mt.IsNCharType)
                                            maxsize = 2;
                                        else
                                            maxsize = 1;
                                    }

                                    WriteParameterVarLen(mt, maxsize, false /*IsNull*/, stateObj);
                                }
                            }

                            // scale and precision are only relevant for numeric and decimal types
                            if (mt.SqlDbType == SqlDbType.Decimal)
                            {
                                if (0 == precision)
                                {
                                    stateObj.WriteByte(TdsEnums.DEFAULT_NUMERIC_PRECISION);
                                }
                                else
                                {
                                    stateObj.WriteByte(precision);
                                }

                                stateObj.WriteByte(scale);
                            }
                            else if (mt.IsVarTime)
                            {
                                stateObj.WriteByte(param.GetActualScale());
                            }

                            // write out collation or xml metadata

                            if (_isYukon && (mt.SqlDbType == SqlDbType.Xml))
                            {
                                if (((param.XmlSchemaCollectionDatabase != null) && (param.XmlSchemaCollectionDatabase != ADP.StrEmpty)) ||
                                    ((param.XmlSchemaCollectionOwningSchema != null) && (param.XmlSchemaCollectionOwningSchema != ADP.StrEmpty)) ||
                                    ((param.XmlSchemaCollectionName != null) && (param.XmlSchemaCollectionName != ADP.StrEmpty)))
                                {
                                    stateObj.WriteByte(1);  //Schema present flag

                                    if ((param.XmlSchemaCollectionDatabase != null) && (param.XmlSchemaCollectionDatabase != ADP.StrEmpty))
                                    {
                                        tempLen = (param.XmlSchemaCollectionDatabase).Length;
                                        stateObj.WriteByte((byte)(tempLen));
                                        WriteString(param.XmlSchemaCollectionDatabase, tempLen, 0, stateObj);
                                    }
                                    else
                                    {
                                        stateObj.WriteByte(0);       // No dbname
                                    }

                                    if ((param.XmlSchemaCollectionOwningSchema != null) && (param.XmlSchemaCollectionOwningSchema != ADP.StrEmpty))
                                    {
                                        tempLen = (param.XmlSchemaCollectionOwningSchema).Length;
                                        stateObj.WriteByte((byte)(tempLen));
                                        WriteString(param.XmlSchemaCollectionOwningSchema, tempLen, 0, stateObj);
                                    }
                                    else
                                    {
                                        stateObj.WriteByte(0);      // no xml schema name
                                    }

                                    if ((param.XmlSchemaCollectionName != null) && (param.XmlSchemaCollectionName != ADP.StrEmpty))
                                    {
                                        tempLen = (param.XmlSchemaCollectionName).Length;
                                        WriteShort((short)(tempLen), stateObj);
                                        WriteString(param.XmlSchemaCollectionName, tempLen, 0, stateObj);
                                    }
                                    else
                                    {
                                        WriteShort(0, stateObj);       // No xml schema collection name
                                    }
                                }
                                else
                                {
                                    stateObj.WriteByte(0);       // No schema
                                }
                            }
                            else if (mt.IsCharType)
                            {
                                // if it is not supplied, simply write out our default collation, otherwise, write out the one attached to the parameter
                                SqlCollation outCollation = (param.Collation != null) ? param.Collation : _defaultCollation;
                                Debug.Assert(_defaultCollation != null, "_defaultCollation is null!");

                                WriteUnsignedInt(outCollation.info, stateObj);
                                stateObj.WriteByte(outCollation.sortId);
                            }

                            if (0 == codePageByteSize)
                                WriteParameterVarLen(mt, actualSize, isNull, stateObj, isDataFeed);
                            else
                                WriteParameterVarLen(mt, codePageByteSize, isNull, stateObj, isDataFeed);

                            Task writeParamTask = null;
                            // write the value now
                            if (!isNull)
                            {
                                if (isSqlVal)
                                {
                                    writeParamTask = WriteSqlValue(value, mt, actualSize, codePageByteSize, param.Offset, stateObj);
                                }
                                else
                                {
                                    // for codePageEncoded types, WriteValue simply expects the number of characters
                                    // For plp types, we also need the encoded byte size
                                    writeParamTask = WriteValue(value, mt, param.GetActualScale(), actualSize, codePageByteSize, param.Offset, stateObj, param.Size, isDataFeed);
                                }
                            }

                            if (!sync)
                            {
                                if (writeParamTask == null)
                                {
                                    writeParamTask = stateObj.WaitForAccumulatedWrites();
                                }

                                if (writeParamTask != null)
                                {
                                    Task task = null;
                                    if (completion == null)
                                    {
                                        completion = new TaskCompletionSource<object>();
                                        task = completion.Task;
                                    }

                                    AsyncHelper.ContinueTask(writeParamTask, completion,
                                        () => TdsExecuteRPC(rpcArray, timeout, inSchema, notificationRequest, stateObj, isCommandProc, sync, completion,
                                                              startRpc: ii, startParam: i + 1),
                                        connectionToDoom: _connHandler,
                                        onFailure: exc => TdsExecuteRPC_OnFailure(exc, stateObj));

                                    // Take care of releasing the locks
                                    if (releaseConnectionLock)
                                    {
                                        task.ContinueWith(_ =>
                                        {
                                            _connHandler._parserLock.Release();
                                        }, TaskScheduler.Default);
                                        releaseConnectionLock = false;
                                    }

                                    return task;
                                }
                            }
#if DEBUG
                            else
                            {
                                Debug.Assert(writeParamTask == null, "Should not have a task when executing sync");
                            }
#endif
                        } // parameter for loop

                        // If this is not the last RPC we are sending, add the batch flag
                        if (ii < (rpcArray.Length - 1))
                        {
                            if (_isYukon)
                            {
                                stateObj.WriteByte(TdsEnums.YUKON_RPCBATCHFLAG);
                            }
                            else
                            {
                                stateObj.WriteByte(TdsEnums.SHILOH_RPCBATCHFLAG);
                            }
                        }
                    } // rpc for loop

                    Task execFlushTask = stateObj.ExecuteFlush();
                    Debug.Assert(!sync || execFlushTask == null, "Should not get a task when executing sync");
                    if (execFlushTask != null)
                    {
                        Task task = null;

                        if (completion == null)
                        {
                            completion = new TaskCompletionSource<object>();
                            task = completion.Task;
                        }

                        bool taskReleaseConnectionLock = releaseConnectionLock;
                        execFlushTask.ContinueWith(tsk => ExecuteFlushTaskCallback(tsk, stateObj, completion, taskReleaseConnectionLock), TaskScheduler.Default);

                        // ExecuteFlushTaskCallback will take care of the locks for us
                        releaseConnectionLock = false;

                        return task;
                    }
                }
                catch (Exception e)
                {
                    if (!ADP.IsCatchableExceptionType(e))
                    {
                        throw;
                    }

                    FailureCleanup(stateObj, e);

                    throw;
                }
                FinalizeExecuteRPC(stateObj);
                if (completion != null)
                {
                    completion.SetResult(null);
                }
                return null;
            }
            catch (Exception e)
            {
                FinalizeExecuteRPC(stateObj);
                if (completion != null)
                {
                    completion.SetException(e);
                    return null;
                }
                else
                {
                    throw;
                }
            }
            finally
            {
                Debug.Assert(firstCall || !releaseConnectionLock, "Shouldn't be releasing locks synchronously after the first call");
                if (releaseConnectionLock)
                {
                    _connHandler._parserLock.Release();
                }
            }
        }

        private void FinalizeExecuteRPC(TdsParserStateObject stateObj)
        {
            stateObj.SniContext = SniContext.Snix_Read;
            _asyncWrite = false;
        }

        private void TdsExecuteRPC_OnFailure(Exception exc, TdsParserStateObject stateObj)
        {
            FailureCleanup(stateObj, exc);
        }

        private void ExecuteFlushTaskCallback(Task tsk, TdsParserStateObject stateObj, TaskCompletionSource<object> completion, bool releaseConnectionLock)
        {
            try
            {
                FinalizeExecuteRPC(stateObj);
                if (tsk.Exception != null)
                {
                    Exception exc = tsk.Exception.InnerException;
                    try
                    {
                        FailureCleanup(stateObj, tsk.Exception);
                    }
                    catch (Exception e)
                    {
                        exc = e;
                    }
                    completion.SetException(exc);
                }
                else
                {
                    completion.SetResult(null);
                }
            }
            finally
            {
                if (releaseConnectionLock)
                {
                    _connHandler._parserLock.Release();
                }
            }
        }


        private void WriteParameterName(string parameterName, TdsParserStateObject stateObj)
        {
            // paramLen
            // paramName
            if (!string.IsNullOrEmpty(parameterName))
            {
                Debug.Assert(parameterName.Length <= 0xff, "parameter name can only be 255 bytes, shouldn't get to TdsParser!");
                int tempLen = parameterName.Length & 0xff;
                stateObj.WriteByte((byte)tempLen);
                WriteString(parameterName, tempLen, 0, stateObj);
            }
            else
            {
                stateObj.WriteByte(0);
            }
        }

        private void WriteSmiParameter(SqlParameter param, int paramIndex, bool sendDefault, TdsParserStateObject stateObj)
        {
            //
            // Determine Metadata
            //
            ParameterPeekAheadValue peekAhead;
            MSS.SmiParameterMetaData metaData = param.MetaDataForSmi(out peekAhead);

            if (!_isKatmai)
            {
                MetaType mt = MetaType.GetMetaTypeFromSqlDbType(metaData.SqlDbType, metaData.IsMultiValued);
                throw ADP.VersionDoesNotSupportDataType(mt.TypeName);
            }

            //
            //  Determine value to send
            //
            object value;
            MSS.ExtendedClrTypeCode typeCode;

            // if we have an output or default param, set the value to null so we do not send it across to the server
            if (sendDefault)
            {
                // Value for TVP default is empty list, not NULL
                if (SqlDbType.Structured == metaData.SqlDbType && metaData.IsMultiValued)
                {
                    value = Array.Empty<MSS.SqlDataRecord>();
                    typeCode = MSS.ExtendedClrTypeCode.IEnumerableOfSqlDataRecord;
                }
                else
                {
                    // Need to send null value for default
                    value = null;
                    typeCode = MSS.ExtendedClrTypeCode.DBNull;
                }
            }
            else if (param.Direction == ParameterDirection.Output)
            {
                bool isCLRType = param.ParameterIsSqlType;  // We have to forward the TYPE info, we need to know what type we are returning.  Once we null the parameter we will no longer be able to distinguish what type were seeing.
                param.Value = null;
                value = null;
                typeCode = MSS.ExtendedClrTypeCode.DBNull;
                param.ParameterIsSqlType = isCLRType;
            }
            else
            {
                value = param.GetCoercedValue();
                typeCode = MSS.MetaDataUtilsSmi.DetermineExtendedTypeCodeForUseWithSqlDbType(metaData.SqlDbType, metaData.IsMultiValued, value, null);
            }


            //
            // Write parameter metadata
            //
            WriteSmiParameterMetaData(metaData, sendDefault, stateObj);

            //
            // Now write the value
            //
            TdsParameterSetter paramSetter = new TdsParameterSetter(stateObj, metaData);
            MSS.ValueUtilsSmi.SetCompatibleValueV200(
                                        new MSS.SmiEventSink_Default(),  // TDS Errors/events dealt with at lower level for now, just need an object for processing
                                        paramSetter,
                                        0,          // ordinal.  TdsParameterSetter only handles one parameter at a time
                                        metaData,
                                        value,
                                        typeCode,
                                        param.Offset,
                                        0 < param.Size ? param.Size : -1,
                                        peekAhead);
        }

        // Writes metadata portion of parameter stream from an SmiParameterMetaData object.
        private void WriteSmiParameterMetaData(MSS.SmiParameterMetaData metaData, bool sendDefault, TdsParserStateObject stateObj)
        {
            // Determine status
            byte status = 0;
            if (ParameterDirection.Output == metaData.Direction || ParameterDirection.InputOutput == metaData.Direction)
            {
                status |= TdsEnums.RPC_PARAM_BYREF;
            }

            if (sendDefault)
            {
                status |= TdsEnums.RPC_PARAM_DEFAULT;
            }

            // Write everything out
            WriteParameterName(metaData.Name, stateObj);
            stateObj.WriteByte(status);
            WriteSmiTypeInfo(metaData, stateObj);
        }

        // Write a TypeInfo stream
        // Devnote: we remap the legacy types (text, ntext, and image) to SQLBIGVARCHAR,  SQLNVARCHAR, and SQLBIGVARBINARY
        private void WriteSmiTypeInfo(MSS.SmiExtendedMetaData metaData, TdsParserStateObject stateObj)
        {
            switch (metaData.SqlDbType)
            {
                case SqlDbType.BigInt:
                    stateObj.WriteByte(TdsEnums.SQLINTN);
                    stateObj.WriteByte(checked((byte)metaData.MaxLength));
                    break;
                case SqlDbType.Binary:
                    stateObj.WriteByte(TdsEnums.SQLBIGBINARY);
                    WriteUnsignedShort(checked((ushort)metaData.MaxLength), stateObj);
                    break;
                case SqlDbType.Bit:
                    stateObj.WriteByte(TdsEnums.SQLBITN);
                    stateObj.WriteByte(checked((byte)metaData.MaxLength));
                    break;
                case SqlDbType.Char:
                    stateObj.WriteByte(TdsEnums.SQLBIGCHAR);
                    WriteUnsignedShort(checked((ushort)(metaData.MaxLength)), stateObj);
                    WriteUnsignedInt(_defaultCollation.info, stateObj);
                    stateObj.WriteByte(_defaultCollation.sortId);
                    break;
                case SqlDbType.DateTime:
                    stateObj.WriteByte(TdsEnums.SQLDATETIMN);
                    stateObj.WriteByte(checked((byte)metaData.MaxLength));
                    break;
                case SqlDbType.Decimal:
                    stateObj.WriteByte(TdsEnums.SQLNUMERICN);
                    stateObj.WriteByte(checked((byte)MetaType.MetaDecimal.FixedLength));   // SmiMetaData's length and actual wire format's length are different
                    stateObj.WriteByte(0 == metaData.Precision ? (byte)1 : metaData.Precision);
                    stateObj.WriteByte(metaData.Scale);
                    break;
                case SqlDbType.Float:
                    stateObj.WriteByte(TdsEnums.SQLFLTN);
                    stateObj.WriteByte(checked((byte)metaData.MaxLength));
                    break;
                case SqlDbType.Image:
                    stateObj.WriteByte(TdsEnums.SQLBIGVARBINARY);
                    WriteUnsignedShort(unchecked((ushort)MSS.SmiMetaData.UnlimitedMaxLengthIndicator), stateObj);
                    break;
                case SqlDbType.Int:
                    stateObj.WriteByte(TdsEnums.SQLINTN);
                    stateObj.WriteByte(checked((byte)metaData.MaxLength));
                    break;
                case SqlDbType.Money:
                    stateObj.WriteByte(TdsEnums.SQLMONEYN);
                    stateObj.WriteByte(checked((byte)metaData.MaxLength));
                    break;
                case SqlDbType.NChar:
                    stateObj.WriteByte(TdsEnums.SQLNCHAR);
                    WriteUnsignedShort(checked((ushort)(metaData.MaxLength * 2)), stateObj);
                    WriteUnsignedInt(_defaultCollation.info, stateObj);
                    stateObj.WriteByte(_defaultCollation.sortId);
                    break;
                case SqlDbType.NText:
                    stateObj.WriteByte(TdsEnums.SQLNVARCHAR);
                    WriteUnsignedShort(unchecked((ushort)MSS.SmiMetaData.UnlimitedMaxLengthIndicator), stateObj);
                    WriteUnsignedInt(_defaultCollation.info, stateObj);
                    stateObj.WriteByte(_defaultCollation.sortId);
                    break;
                case SqlDbType.NVarChar:
                    stateObj.WriteByte(TdsEnums.SQLNVARCHAR);
                    if (MSS.SmiMetaData.UnlimitedMaxLengthIndicator == metaData.MaxLength)
                    {
                        WriteUnsignedShort(unchecked((ushort)MSS.SmiMetaData.UnlimitedMaxLengthIndicator), stateObj);
                    }
                    else
                    {
                        WriteUnsignedShort(checked((ushort)(metaData.MaxLength * 2)), stateObj);
                    }
                    WriteUnsignedInt(_defaultCollation.info, stateObj);
                    stateObj.WriteByte(_defaultCollation.sortId);
                    break;
                case SqlDbType.Real:
                    stateObj.WriteByte(TdsEnums.SQLFLTN);
                    stateObj.WriteByte(checked((byte)metaData.MaxLength));
                    break;
                case SqlDbType.UniqueIdentifier:
                    stateObj.WriteByte(TdsEnums.SQLUNIQUEID);
                    stateObj.WriteByte(checked((byte)metaData.MaxLength));
                    break;
                case SqlDbType.SmallDateTime:
                    stateObj.WriteByte(TdsEnums.SQLDATETIMN);
                    stateObj.WriteByte(checked((byte)metaData.MaxLength));
                    break;
                case SqlDbType.SmallInt:
                    stateObj.WriteByte(TdsEnums.SQLINTN);
                    stateObj.WriteByte(checked((byte)metaData.MaxLength));
                    break;
                case SqlDbType.SmallMoney:
                    stateObj.WriteByte(TdsEnums.SQLMONEYN);
                    stateObj.WriteByte(checked((byte)metaData.MaxLength));
                    break;
                case SqlDbType.Text:
                    stateObj.WriteByte(TdsEnums.SQLBIGVARCHAR);
                    WriteUnsignedShort(unchecked((ushort)MSS.SmiMetaData.UnlimitedMaxLengthIndicator), stateObj);
                    WriteUnsignedInt(_defaultCollation.info, stateObj);
                    stateObj.WriteByte(_defaultCollation.sortId);
                    break;
                case SqlDbType.Timestamp:
                    stateObj.WriteByte(TdsEnums.SQLBIGBINARY);
                    WriteShort(checked((int)metaData.MaxLength), stateObj);
                    break;
                case SqlDbType.TinyInt:
                    stateObj.WriteByte(TdsEnums.SQLINTN);
                    stateObj.WriteByte(checked((byte)metaData.MaxLength));
                    break;
                case SqlDbType.VarBinary:
                    stateObj.WriteByte(TdsEnums.SQLBIGVARBINARY);
                    WriteUnsignedShort(unchecked((ushort)metaData.MaxLength), stateObj);
                    break;
                case SqlDbType.VarChar:
                    stateObj.WriteByte(TdsEnums.SQLBIGVARCHAR);
                    WriteUnsignedShort(unchecked((ushort)metaData.MaxLength), stateObj);
                    WriteUnsignedInt(_defaultCollation.info, stateObj);
                    stateObj.WriteByte(_defaultCollation.sortId);
                    break;
                case SqlDbType.Variant:
                    stateObj.WriteByte(TdsEnums.SQLVARIANT);
                    WriteInt(checked((int)metaData.MaxLength), stateObj);
                    break;
                case SqlDbType.Xml:
                    stateObj.WriteByte(TdsEnums.SQLXMLTYPE);
                    // Is there a schema
                    if (string.IsNullOrEmpty(metaData.TypeSpecificNamePart1) && string.IsNullOrEmpty(metaData.TypeSpecificNamePart2) &&
                            string.IsNullOrEmpty(metaData.TypeSpecificNamePart3))
                    {
                        stateObj.WriteByte(0);  // schema not present
                    }
                    else
                    {
                        stateObj.WriteByte(1); // schema present
                        WriteIdentifier(metaData.TypeSpecificNamePart1, stateObj);
                        WriteIdentifier(metaData.TypeSpecificNamePart2, stateObj);
                        WriteIdentifierWithShortLength(metaData.TypeSpecificNamePart3, stateObj);
                    }
                    break;
                case SqlDbType.Udt:
                    stateObj.WriteByte(TdsEnums.SQLUDT);
                    WriteIdentifier(metaData.TypeSpecificNamePart1, stateObj);
                    WriteIdentifier(metaData.TypeSpecificNamePart2, stateObj);
                    WriteIdentifier(metaData.TypeSpecificNamePart3, stateObj);
                    break;
                case SqlDbType.Structured:
                    if (metaData.IsMultiValued)
                    {
                        WriteTvpTypeInfo(metaData, stateObj);
                    }
                    else
                    {
                        Debug.Assert(false, "SUDTs not yet supported.");
                    }
                    break;
                case SqlDbType.Date:
                    stateObj.WriteByte(TdsEnums.SQLDATE);
                    break;
                case SqlDbType.Time:
                    stateObj.WriteByte(TdsEnums.SQLTIME);
                    stateObj.WriteByte(metaData.Scale);
                    break;
                case SqlDbType.DateTime2:
                    stateObj.WriteByte(TdsEnums.SQLDATETIME2);
                    stateObj.WriteByte(metaData.Scale);
                    break;
                case SqlDbType.DateTimeOffset:
                    stateObj.WriteByte(TdsEnums.SQLDATETIMEOFFSET);
                    stateObj.WriteByte(metaData.Scale);
                    break;
                default:
                    Debug.Assert(false, "Unknown SqlDbType should have been caught earlier!");
                    break;
            }
        }

        private void WriteTvpTypeInfo(MSS.SmiExtendedMetaData metaData, TdsParserStateObject stateObj)
        {
            Debug.Assert(SqlDbType.Structured == metaData.SqlDbType && metaData.IsMultiValued,
                        "Invalid metadata for TVPs. Type=" + metaData.SqlDbType);
            // Type token
            stateObj.WriteByte((byte)TdsEnums.SQLTABLE);

            // 3-part name (DB, Schema, TypeName)
            WriteIdentifier(metaData.TypeSpecificNamePart1, stateObj);
            WriteIdentifier(metaData.TypeSpecificNamePart2, stateObj);
            WriteIdentifier(metaData.TypeSpecificNamePart3, stateObj);

            // TVP_COLMETADATA
            if (0 == metaData.FieldMetaData.Count)
            {
                WriteUnsignedShort((ushort)TdsEnums.TVP_NOMETADATA_TOKEN, stateObj);
            }
            else
            {
                // COUNT of columns
                WriteUnsignedShort(checked((ushort)metaData.FieldMetaData.Count), stateObj);

                // TvpColumnMetaData for each column (look for defaults in this loop
                MSS.SmiDefaultFieldsProperty defaults = (MSS.SmiDefaultFieldsProperty)metaData.ExtendedProperties[MSS.SmiPropertySelector.DefaultFields];
                for (int i = 0; i < metaData.FieldMetaData.Count; i++)
                {
                    WriteTvpColumnMetaData(metaData.FieldMetaData[i], defaults[i], stateObj);
                }

                // optional OrderUnique metadata
                WriteTvpOrderUnique(metaData, stateObj);
            }

            // END of optional metadata
            stateObj.WriteByte(TdsEnums.TVP_END_TOKEN);
        }

        // Write a single TvpColumnMetaData stream to the server
        private void WriteTvpColumnMetaData(MSS.SmiExtendedMetaData md, bool isDefault, TdsParserStateObject stateObj)
        {
            // User Type
            if (SqlDbType.Timestamp == md.SqlDbType)
            {
                WriteUnsignedInt(TdsEnums.SQLTIMESTAMP, stateObj);
            }
            else
            {
                WriteUnsignedInt(0, stateObj);
            }

            // Flags
            ushort status = TdsEnums.Nullable;
            if (isDefault)
            {
                status |= TdsEnums.TVP_DEFAULT_COLUMN;
            }
            WriteUnsignedShort(status, stateObj);

            // Type info
            WriteSmiTypeInfo(md, stateObj);

            // Column name
            // per spec, "ColName is never sent to server or client for TVP, it is required within a TVP to be zero length."
            WriteIdentifier(null, stateObj);
        }

        // temporary-results structure used only by WriteTvpOrderUnique
        //  use class to avoid List<T>'s per-struct-instantiated memory costs.
        private class TdsOrderUnique
        {
            internal short ColumnOrdinal;
            internal byte Flags;

            internal TdsOrderUnique(short ordinal, byte flags)
            {
                ColumnOrdinal = ordinal;
                Flags = flags;
            }
        }

        private void WriteTvpOrderUnique(MSS.SmiExtendedMetaData metaData, TdsParserStateObject stateObj)
        {
            // TVP_ORDER_UNIQUE token (uniqueness and sort order)

            // Merge order and unique keys into a single token stream

            MSS.SmiOrderProperty orderProperty = (MSS.SmiOrderProperty)metaData.ExtendedProperties[MSS.SmiPropertySelector.SortOrder];
            MSS.SmiUniqueKeyProperty uniqueKeyProperty = (MSS.SmiUniqueKeyProperty)metaData.ExtendedProperties[MSS.SmiPropertySelector.UniqueKey];

            // Build list from
            List<TdsOrderUnique> columnList = new List<TdsOrderUnique>(metaData.FieldMetaData.Count);
            for (int i = 0; i < metaData.FieldMetaData.Count; i++)
            {
                // Add appropriate SortOrder flag
                byte flags = 0;
                MSS.SmiOrderProperty.SmiColumnOrder columnOrder = orderProperty[i];
                if (SortOrder.Ascending == columnOrder.Order)
                {
                    flags = TdsEnums.TVP_ORDERASC_FLAG;
                }
                else if (SortOrder.Descending == columnOrder.Order)
                {
                    flags = TdsEnums.TVP_ORDERDESC_FLAG;
                }

                // Add unique key flag if appropriate
                if (uniqueKeyProperty[i])
                {
                    flags |= TdsEnums.TVP_UNIQUE_FLAG;
                }

                // Remember this column if any flags were set
                if (0 != flags)
                {
                    columnList.Add(new TdsOrderUnique(checked((short)(i + 1)), flags));
                }
            }

            // Write flagged columns to wire...
            if (0 < columnList.Count)
            {
                stateObj.WriteByte(TdsEnums.TVP_ORDER_UNIQUE_TOKEN);
                WriteShort(columnList.Count, stateObj);
                foreach (TdsOrderUnique column in columnList)
                {
                    WriteShort(column.ColumnOrdinal, stateObj);
                    stateObj.WriteByte(column.Flags);
                }
            }
        }

        internal Task WriteBulkCopyDone(TdsParserStateObject stateObj)
        {
            // Write DONE packet
            //
            if (!(State == TdsParserState.OpenNotLoggedIn || State == TdsParserState.OpenLoggedIn))
            {
                throw ADP.ClosedConnectionError();
            }
            stateObj.WriteByte(TdsEnums.SQLDONE);
            WriteShort(0, stateObj);
            WriteShort(0, stateObj);
            WriteInt(0, stateObj);

            stateObj._pendingData = true;
            stateObj._messageStatus = 0;
            return stateObj.WritePacket(TdsEnums.HARDFLUSH);
        }

        internal void WriteBulkCopyMetaData(_SqlMetaDataSet metadataCollection, int count, TdsParserStateObject stateObj)
        {
            if (!(State == TdsParserState.OpenNotLoggedIn || State == TdsParserState.OpenLoggedIn))
            {
                throw ADP.ClosedConnectionError();
            }

            stateObj.WriteByte(TdsEnums.SQLCOLMETADATA);
            WriteShort(count, stateObj);

            for (int i = 0; i < metadataCollection.Length; i++)
            {
                if (metadataCollection[i] != null)
                {
                    _SqlMetaData md = metadataCollection[i];

                    // read user type - 4 bytes Yukon, 2 backwards
                    WriteInt(0x0, stateObj);

                    ushort flags;

                    flags = (ushort)(md.updatability << 2);
                    flags |= (ushort)(md.isNullable ? (ushort)TdsEnums.Nullable : (ushort)0);
                    flags |= (ushort)(md.isIdentity ? (ushort)TdsEnums.Identity : (ushort)0);

                    WriteShort(flags, stateObj);      // write the flags


                    switch (md.type)
                    {
                        case SqlDbType.Decimal:
                            stateObj.WriteByte(md.tdsType);
                            WriteTokenLength(md.tdsType, md.length, stateObj);
                            stateObj.WriteByte(md.precision);
                            stateObj.WriteByte(md.scale);
                            break;
                        case SqlDbType.Xml:
                            stateObj.WriteByteArray(s_xmlMetadataSubstituteSequence, s_xmlMetadataSubstituteSequence.Length, 0);
                            break;
                        case SqlDbType.Udt:
                            stateObj.WriteByte(TdsEnums.SQLBIGVARBINARY);
                            WriteTokenLength(TdsEnums.SQLBIGVARBINARY, md.length, stateObj);
                            break;
                        case SqlDbType.Date:
                            stateObj.WriteByte(md.tdsType);
                            break;
                        case SqlDbType.Time:
                        case SqlDbType.DateTime2:
                        case SqlDbType.DateTimeOffset:
                            stateObj.WriteByte(md.tdsType);
                            stateObj.WriteByte(md.scale);
                            break;
                        default:
                            stateObj.WriteByte(md.tdsType);
                            WriteTokenLength(md.tdsType, md.length, stateObj);
                            if (md.metaType.IsCharType)
                            {
                                WriteUnsignedInt(md.collation.info, stateObj);
                                stateObj.WriteByte(md.collation.sortId);
                            }
                            break;
                    }

                    if (md.metaType.IsLong && !md.metaType.IsPlp)
                    {
                        WriteShort(md.tableName.Length, stateObj);
                        WriteString(md.tableName, stateObj);
                    }

                    stateObj.WriteByte((byte)md.column.Length);
                    WriteString(md.column, stateObj);
                }
            } // end for loop
        }

        internal Task WriteBulkCopyValue(object value, SqlMetaDataPriv metadata, TdsParserStateObject stateObj, bool isSqlType, bool isDataFeed, bool isNull)
        {
            Debug.Assert(!isSqlType || value is INullable, "isSqlType is true, but value can not be type cast to an INullable");
            Debug.Assert(!isDataFeed ^ value is DataFeed, "Incorrect value for isDataFeed");

            Encoding saveEncoding = _defaultEncoding;
            SqlCollation saveCollation = _defaultCollation;
            int saveCodePage = _defaultCodePage;
            int saveLCID = _defaultLCID;
            Task resultTask = null;
            Task internalWriteTask = null;

            if (!(State == TdsParserState.OpenNotLoggedIn || State == TdsParserState.OpenLoggedIn))
            {
                throw ADP.ClosedConnectionError();
            }
            try
            {
                if (metadata.encoding != null)
                {
                    _defaultEncoding = metadata.encoding;
                }
                if (metadata.collation != null)
                {
                    _defaultCollation = metadata.collation;
                    _defaultLCID = _defaultCollation.LCID;
                }
                _defaultCodePage = metadata.codePage;

                MetaType metatype = metadata.metaType;
                int ccb = 0;
                int ccbStringBytes = 0;

                if (isNull)
                {
                    // For UDT, remember we treat as binary even though it is a PLP
                    if (metatype.IsPlp && (metatype.NullableType != TdsEnums.SQLUDT || metatype.IsLong))
                    {
                        WriteLong(unchecked((long)TdsEnums.SQL_PLP_NULL), stateObj);
                    }
                    else if (!metatype.IsFixed && !metatype.IsLong && !metatype.IsVarTime)
                    {
                        WriteShort(TdsEnums.VARNULL, stateObj);
                    }
                    else
                    {
                        stateObj.WriteByte(TdsEnums.FIXEDNULL);
                    }
                    return resultTask;
                }

                if (!isDataFeed)
                {
                    switch (metatype.NullableType)
                    {
                        case TdsEnums.SQLBIGBINARY:
                        case TdsEnums.SQLBIGVARBINARY:
                        case TdsEnums.SQLIMAGE:
                        case TdsEnums.SQLUDT:
                            ccb = (isSqlType) ? ((SqlBinary)value).Length : ((byte[])value).Length;
                            break;
                        case TdsEnums.SQLUNIQUEID:
                            ccb = GUID_SIZE;   // that's a constant for guid
                            break;
                        case TdsEnums.SQLBIGCHAR:
                        case TdsEnums.SQLBIGVARCHAR:
                        case TdsEnums.SQLTEXT:
                            if (null == _defaultEncoding)
                            {
                                ThrowUnsupportedCollationEncountered(null); // stateObject only when reading
                            }

                            string stringValue = null;
                            if (isSqlType)
                            {
                                stringValue = ((SqlString)value).Value;
                            }
                            else
                            {
                                stringValue = (string)value;
                            }

                            ccb = stringValue.Length;
                            ccbStringBytes = _defaultEncoding.GetByteCount(stringValue);
                            break;
                        case TdsEnums.SQLNCHAR:
                        case TdsEnums.SQLNVARCHAR:
                        case TdsEnums.SQLNTEXT:
                            ccb = ((isSqlType) ? ((SqlString)value).Value.Length : ((string)value).Length) * 2;
                            break;
                        case TdsEnums.SQLXMLTYPE:
                            // Value here could be string or XmlReader
                            if (value is XmlReader)
                            {
                                value = MetaType.GetStringFromXml((XmlReader)value);
                            }
                            ccb = ((isSqlType) ? ((SqlString)value).Value.Length : ((string)value).Length) * 2;
                            break;

                        default:
                            ccb = metadata.length;
                            break;
                    }
                }
                else
                {
                    Debug.Assert(metatype.IsLong &&
                        ((metatype.SqlDbType == SqlDbType.VarBinary && value is StreamDataFeed) ||
                         ((metatype.SqlDbType == SqlDbType.VarChar || metatype.SqlDbType == SqlDbType.NVarChar) && value is TextDataFeed) ||
                         (metatype.SqlDbType == SqlDbType.Xml && value is XmlDataFeed)),
                   "Stream data feed should only be assigned to VarBinary(max), Text data feed should only be assigned to [N]VarChar(max), Xml data feed should only be assigned to XML(max)");
                }


                // Expected the text length in data stream for bulk copy of text, ntext, or image data.
                //
                if (metatype.IsLong)
                {
                    switch (metatype.SqlDbType)
                    {
                        case SqlDbType.Text:
                        case SqlDbType.NText:
                        case SqlDbType.Image:
                            stateObj.WriteByteArray(s_longDataHeader, s_longDataHeader.Length, 0);
                            WriteTokenLength(metadata.tdsType, ccbStringBytes == 0 ? ccb : ccbStringBytes, stateObj);
                            break;

                        case SqlDbType.VarChar:
                        case SqlDbType.NVarChar:
                        case SqlDbType.VarBinary:
                        case SqlDbType.Xml:
                        case SqlDbType.Udt:
                            // plp data
                            WriteUnsignedLong(TdsEnums.SQL_PLP_UNKNOWNLEN, stateObj);
                            break;
                    }
                }
                else
                {
                    WriteTokenLength(metadata.tdsType, ccbStringBytes == 0 ? ccb : ccbStringBytes, stateObj);
                }

                if (isSqlType)
                {
                    internalWriteTask = WriteSqlValue(value, metatype, ccb, ccbStringBytes, 0, stateObj);
                }
                else if (metatype.SqlDbType != SqlDbType.Udt || metatype.IsLong)
                {
                    internalWriteTask = WriteValue(value, metatype, metadata.scale, ccb, ccbStringBytes, 0, stateObj, metadata.length, isDataFeed);
                    if ((internalWriteTask == null) && (_asyncWrite))
                    {
                        internalWriteTask = stateObj.WaitForAccumulatedWrites();
                    }
                    Debug.Assert(_asyncWrite || stateObj.WaitForAccumulatedWrites() == null, "Should not have accumulated writes when writing sync");
                }
                else
                {
                    WriteShort(ccb, stateObj);
                    internalWriteTask = stateObj.WriteByteArray((byte[])value, ccb, 0);
                }

#if DEBUG
                //In DEBUG mode, when SetAlwaysTaskOnWrite is true, we create a task. Allows us to verify async execution paths.
                if (_asyncWrite && internalWriteTask == null && SqlBulkCopy.SetAlwaysTaskOnWrite == true)
                {
                    internalWriteTask = Task.FromResult<object>(null);
                }
#endif
                if (internalWriteTask != null)
                { //i.e. the write was async.
                    resultTask = WriteBulkCopyValueSetupContinuation(internalWriteTask, saveEncoding, saveCollation, saveCodePage, saveLCID);
                }
            }
            finally
            {
                if (internalWriteTask == null)
                {
                    _defaultEncoding = saveEncoding;
                    _defaultCollation = saveCollation;
                    _defaultCodePage = saveCodePage;
                    _defaultLCID = saveLCID;
                }
            }
            return resultTask;
        }

        // This is in its own method to avoid always allocating the lambda in WriteBulkCopyValue
        private Task WriteBulkCopyValueSetupContinuation(Task internalWriteTask, Encoding saveEncoding, SqlCollation saveCollation, int saveCodePage, int saveLCID)
        {
            return internalWriteTask.ContinueWith<Task>(t =>
            {
                _defaultEncoding = saveEncoding;
                _defaultCollation = saveCollation;
                _defaultCodePage = saveCodePage;
                _defaultLCID = saveLCID;
                return t;
            }, TaskScheduler.Default).Unwrap();
        }

        // Write mars header data, not including the mars header length
        private void WriteMarsHeaderData(TdsParserStateObject stateObj, SqlInternalTransaction transaction)
        {
            // Function to send over additional payload header data for Yukon and beyond only.

            // These are not necessary - can have local started in distributed.
            // Debug.Assert(!(null != sqlTransaction && null != distributedTransaction), "Error to have local (api started) and distributed transaction at the same time!");
            // Debug.Assert(!(null != _userStartedLocalTransaction && null != distributedTransaction), "Error to have local (started outside of the api) and distributed transaction at the same time!");

            // We may need to update the mars header length if mars header is changed in the future

            WriteShort(TdsEnums.HEADERTYPE_MARS, stateObj);

            if (null != transaction && SqlInternalTransaction.NullTransactionId != transaction.TransactionId)
            {
                WriteLong(transaction.TransactionId, stateObj);
                WriteInt(stateObj.IncrementAndObtainOpenResultCount(transaction), stateObj);
            }
            else
            {
                WriteLong(SqlInternalTransaction.NullTransactionId, stateObj);
                WriteInt(stateObj.IncrementAndObtainOpenResultCount(null), stateObj);
            }
        }

        private int GetNotificationHeaderSize(SqlNotificationRequest notificationRequest)
        {
            if (null != notificationRequest)
            {
                string callbackId = notificationRequest.UserData;
                string service = notificationRequest.Options;
                int timeout = notificationRequest.Timeout;

                if (null == callbackId)
                {
                    throw ADP.ArgumentNull(nameof(callbackId));
                }
                else if (ushort.MaxValue < callbackId.Length)
                {
                    throw ADP.ArgumentOutOfRange(nameof(callbackId));
                }

                if (null == service)
                {
                    throw ADP.ArgumentNull(nameof(service));
                }
                else if (ushort.MaxValue < service.Length)
                {
                    throw ADP.ArgumentOutOfRange(nameof(service));
                }

                if (-1 > timeout)
                {
                    throw ADP.ArgumentOutOfRange(nameof(timeout));
                }

                // Header Length (uint) (included in size) (already written to output buffer)
                // Header Type (ushort)
                // NotifyID Length (ushort)
                // NotifyID UnicodeStream (unicode text)
                // SSBDeployment Length (ushort)
                // SSBDeployment UnicodeStream (unicode text)
                // Timeout (uint) -- optional
                // Don't send timeout value if it is 0

                int headerLength = 4 + 2 + 2 + (callbackId.Length * 2) + 2 + (service.Length * 2);
                if (timeout > 0)
                    headerLength += 4;
                return headerLength;
            }
            else
            {
                return 0;
            }
        }

        // Write query notificaiton header data, not including the notificaiton header length
        private void WriteQueryNotificationHeaderData(SqlNotificationRequest notificationRequest, TdsParserStateObject stateObj)
        {
            Debug.Assert(_isYukon, "WriteQueryNotificationHeaderData called on a non-Yukon server");

            // We may need to update the notification header length if the header is changed in the future

            Debug.Assert(null != notificationRequest, "notificaitonRequest is null");

            string callbackId = notificationRequest.UserData;
            string service = notificationRequest.Options;
            int timeout = notificationRequest.Timeout;

            // we did verification in GetNotificationHeaderSize, so just assert here.
            Debug.Assert(null != callbackId, "CallbackId is null");
            Debug.Assert(ushort.MaxValue >= callbackId.Length, "CallbackId length is out of range");
            Debug.Assert(null != service, "Service is null");
            Debug.Assert(ushort.MaxValue >= service.Length, "Service length is out of range");
            Debug.Assert(-1 <= timeout, "Timeout");

            WriteShort(TdsEnums.HEADERTYPE_QNOTIFICATION, stateObj);      // Query notifications Type

            WriteShort(callbackId.Length * 2, stateObj); // Length in bytes
            WriteString(callbackId, stateObj);

            WriteShort(service.Length * 2, stateObj); // Length in bytes
            WriteString(service, stateObj);
            if (timeout > 0)
                WriteInt(timeout, stateObj);
        }

        private void WriteRPCBatchHeaders(TdsParserStateObject stateObj, SqlNotificationRequest notificationRequest)
        {
            /* Header:
               TotalLength  - DWORD  - including all headers and lengths, including itself
               Each Data Session:
               {
                     HeaderLength - DWORD  - including all header length fields, including itself
                     HeaderType   - USHORT
                     HeaderData
               }
            */

            int notificationHeaderSize = GetNotificationHeaderSize(notificationRequest);

            const int marsHeaderSize = 18; // 4 + 2 + 8 + 4

            int totalHeaderLength = 4 + marsHeaderSize + notificationHeaderSize;
            Debug.Assert(stateObj._outBytesUsed == stateObj._outputHeaderLen, "Output bytes written before total header length");
            // Write total header length
            WriteInt(totalHeaderLength, stateObj);

            // Write Mars header length
            WriteInt(marsHeaderSize, stateObj);
            // Write Mars header data
            WriteMarsHeaderData(stateObj, CurrentTransaction);

            if (0 != notificationHeaderSize)
            {
                // Write Notification header length
                WriteInt(notificationHeaderSize, stateObj);
                // Write notificaiton header data
                WriteQueryNotificationHeaderData(notificationRequest, stateObj);
            }
        }


        //
        // Reverse function of GetTokenLength
        //
        private void WriteTokenLength(byte token, int length, TdsParserStateObject stateObj)
        {
            int tokenLength = 0;

            Debug.Assert(token != 0, "0 length token!");

            // For Plp fields, this should only be used when writing to metadata header.
            // For actual data length, WriteDataLength should be used.
            // For Xml fields, there is no token length field. For MAX fields it is 0xffff.
            {
                if (TdsEnums.SQLUDT == token)
                {
                    tokenLength = 8;
                }
                else if (token == TdsEnums.SQLXMLTYPE)
                {
                    tokenLength = 8;
                }
            }

            if (tokenLength == 0)
            {
                switch (token & TdsEnums.SQLLenMask)
                {
                    case TdsEnums.SQLFixedLen:
                        Debug.Assert(length == 0x01 << ((token & 0x0c) >> 2), "length does not match encoded length in token");
                        tokenLength = 0;
                        break;

                    case TdsEnums.SQLZeroLen:
                        tokenLength = 0;
                        break;

                    case TdsEnums.SQLVarLen:
                    case TdsEnums.SQLVarCnt:
                        if (0 != (token & 0x80))
                            tokenLength = 2;
                        else if (0 == (token & 0x0c))
                            tokenLength = 4;
                        else
                            tokenLength = 1;

                        break;

                    default:
                        Debug.Assert(false, "Unknown token length!");
                        break;
                }

                switch (tokenLength)
                {
                    case 1:
                        stateObj.WriteByte((byte)length);
                        break;

                    case 2:
                        WriteShort(length, stateObj);
                        break;

                    case 4:
                        WriteInt(length, stateObj);
                        break;

                    case 8:
                        // In the metadata case we write 0xffff for partial length prefixed types.
                        //  For actual data length preceding data, WriteDataLength should be used.
                        WriteShort(TdsEnums.SQL_USHORTVARMAXLEN, stateObj);
                        break;
                } // end switch
            }
        }

        // Returns true if BOM byte mark is needed for an XML value
        private bool IsBOMNeeded(MetaType type, object value)
        {
            if (type.NullableType == TdsEnums.SQLXMLTYPE)
            {
                Type currentType = value.GetType();

                if (currentType == typeof(SqlString))
                {
                    if (!((SqlString)value).IsNull && ((((SqlString)value).Value).Length > 0))
                    {
                        if ((((SqlString)value).Value[0] & 0xff) != 0xff)
                            return true;
                    }
                }
                else if ((currentType == typeof(string)) && (((String)value).Length > 0))
                {
                    if ((value != null) && (((string)value)[0] & 0xff) != 0xff)
                        return true;
                }
                else if (currentType == typeof(SqlXml))
                {
                    if (!((SqlXml)value).IsNull)
                        return true;
                }
                else if (currentType == typeof(XmlDataFeed))
                {
                    return true;             // Values will eventually converted to unicode string here
                }
            }
            return false;
        }

        private Task GetTerminationTask(Task unterminatedWriteTask, object value, MetaType type, int actualLength, TdsParserStateObject stateObj, bool isDataFeed)
        {
            if (type.IsPlp && ((actualLength > 0) || isDataFeed))
            {
                if (unterminatedWriteTask == null)
                {
                    WriteInt(0, stateObj);
                    return null;
                }
                else
                {
                    return AsyncHelper.CreateContinuationTask<int, TdsParserStateObject>(unterminatedWriteTask,
                        WriteInt, 0, stateObj,
                        connectionToDoom: _connHandler);
                }
            }
            else
            {
                return unterminatedWriteTask;
            }
        }


        private Task WriteSqlValue(object value, MetaType type, int actualLength, int codePageByteSize, int offset, TdsParserStateObject stateObj)
        {
            return GetTerminationTask(
                WriteUnterminatedSqlValue(value, type, actualLength, codePageByteSize, offset, stateObj),
                value, type, actualLength, stateObj, false);
        }

        // For MAX types, this method can only write everything in one big chunk. If multiple
        // chunk writes needed, please use WritePlpBytes/WritePlpChars
        private Task WriteUnterminatedSqlValue(object value, MetaType type, int actualLength, int codePageByteSize, int offset, TdsParserStateObject stateObj)
        {
            Debug.Assert(((type.NullableType == TdsEnums.SQLXMLTYPE) ||
                   (value is INullable && !((INullable)value).IsNull)),
                   "unexpected null SqlType!");

            // parameters are always sent over as BIG or N types
            switch (type.NullableType)
            {
                case TdsEnums.SQLFLTN:
                    if (type.FixedLength == 4)
                        WriteFloat(((SqlSingle)value).Value, stateObj);
                    else
                    {
                        Debug.Assert(type.FixedLength == 8, "Invalid length for SqlDouble type!");
                        WriteDouble(((SqlDouble)value).Value, stateObj);
                    }

                    break;

                case TdsEnums.SQLBIGBINARY:
                case TdsEnums.SQLBIGVARBINARY:
                case TdsEnums.SQLIMAGE:
                    {
                        if (type.IsPlp)
                        {
                            WriteInt(actualLength, stateObj);               // chunk length
                        }

                        if (value is SqlBinary)
                        {
                            return stateObj.WriteByteArray(((SqlBinary)value).Value, actualLength, offset, canAccumulate: false);
                        }
                        else
                        {
                            Debug.Assert(value is SqlBytes);
                            return stateObj.WriteByteArray(((SqlBytes)value).Value, actualLength, offset, canAccumulate: false);
                        }
                    }

                case TdsEnums.SQLUNIQUEID:
                    {
                        byte[] b = ((SqlGuid)value).ToByteArray();

                        Debug.Assert((actualLength == b.Length) && (actualLength == 16), "Invalid length for guid type in com+ object");
                        stateObj.WriteByteArray(b, actualLength, 0);
                        break;
                    }

                case TdsEnums.SQLBITN:
                    {
                        Debug.Assert(type.FixedLength == 1, "Invalid length for SqlBoolean type");
                        if (((SqlBoolean)value).Value == true)
                            stateObj.WriteByte(1);
                        else
                            stateObj.WriteByte(0);

                        break;
                    }

                case TdsEnums.SQLINTN:
                    if (type.FixedLength == 1)
                        stateObj.WriteByte(((SqlByte)value).Value);
                    else
                        if (type.FixedLength == 2)
                        WriteShort(((SqlInt16)value).Value, stateObj);
                    else
                            if (type.FixedLength == 4)
                        WriteInt(((SqlInt32)value).Value, stateObj);
                    else
                    {
                        Debug.Assert(type.FixedLength == 8, "invalid length for SqlIntN type:  " + type.FixedLength.ToString(CultureInfo.InvariantCulture));
                        WriteLong(((SqlInt64)value).Value, stateObj);
                    }

                    break;

                case TdsEnums.SQLBIGCHAR:
                case TdsEnums.SQLBIGVARCHAR:
                case TdsEnums.SQLTEXT:
                    if (type.IsPlp)
                    {
                        WriteInt(codePageByteSize, stateObj);               // chunk length
                    }
                    if (value is SqlChars)
                    {
                        string sch = new string(((SqlChars)value).Value);

                        return WriteEncodingChar(sch, actualLength, offset, _defaultEncoding, stateObj, canAccumulate: false);
                    }
                    else
                    {
                        Debug.Assert(value is SqlString);
                        return WriteEncodingChar(((SqlString)value).Value, actualLength, offset, _defaultEncoding, stateObj, canAccumulate: false);
                    }


                case TdsEnums.SQLNCHAR:
                case TdsEnums.SQLNVARCHAR:
                case TdsEnums.SQLNTEXT:
                case TdsEnums.SQLXMLTYPE:

                    if (type.IsPlp)
                    {
                        if (IsBOMNeeded(type, value))
                        {
                            WriteInt(actualLength + 2, stateObj);               // chunk length
                            WriteShort(TdsEnums.XMLUNICODEBOM, stateObj);
                        }
                        else
                        {
                            WriteInt(actualLength, stateObj);               // chunk length
                        }
                    }

                    // convert to cchars instead of cbytes
                    // Xml type is already converted to string through GetCoercedValue
                    if (actualLength != 0)
                        actualLength >>= 1;

                    if (value is SqlChars)
                    {
                        return WriteCharArray(((SqlChars)value).Value, actualLength, offset, stateObj, canAccumulate: false);
                    }
                    else
                    {
                        Debug.Assert(value is SqlString);
                        return WriteString(((SqlString)value).Value, actualLength, offset, stateObj, canAccumulate: false);
                    }

                case TdsEnums.SQLNUMERICN:
                    Debug.Assert(type.FixedLength <= 17, "Decimal length cannot be greater than 17 bytes");
                    WriteSqlDecimal((SqlDecimal)value, stateObj);
                    break;

                case TdsEnums.SQLDATETIMN:
                    SqlDateTime dt = (SqlDateTime)value;

                    if (type.FixedLength == 4)
                    {
                        if (0 > dt.DayTicks || dt.DayTicks > ushort.MaxValue)
                            throw SQL.SmallDateTimeOverflow(dt.ToString());

                        WriteShort(dt.DayTicks, stateObj);
                        WriteShort(dt.TimeTicks / SqlDateTime.SQLTicksPerMinute, stateObj);
                    }
                    else
                    {
                        WriteInt(dt.DayTicks, stateObj);
                        WriteInt(dt.TimeTicks, stateObj);
                    }

                    break;

                case TdsEnums.SQLMONEYN:
                    {
                        WriteSqlMoney((SqlMoney)value, type.FixedLength, stateObj);
                        break;
                    }

                case TdsEnums.SQLUDT:
                    Debug.Fail("Called WriteSqlValue on UDT param.Should have already been handled");
                    throw SQL.UDTUnexpectedResult(value.GetType().AssemblyQualifiedName);

                default:
                    Debug.Assert(false, "Unknown TdsType!" + type.NullableType.ToString("x2", (IFormatProvider)null));
                    break;
            } // switch
            // return point for accumulated writes, note: non-accumulated writes returned from their case statements
            return null;
        }

        private class TdsOutputStream : Stream
        {
            private TdsParser _parser;
            private TdsParserStateObject _stateObj;
            private byte[] _preambleToStrip;

            public TdsOutputStream(TdsParser parser, TdsParserStateObject stateObj, byte[] preambleToStrip)
            {
                _parser = parser;
                _stateObj = stateObj;
                _preambleToStrip = preambleToStrip;
            }

            public override bool CanRead
            {
                get { return false; }
            }

            public override bool CanSeek
            {
                get { return false; }
            }

            public override bool CanWrite
            {
                get { return true; }
            }

            public override void Flush()
            {
                // NOOP
            }

            public override long Length
            {
                get { throw new NotSupportedException(); }
            }

            public override long Position
            {
                get
                {
                    throw new NotSupportedException();
                }
                set
                {
                    throw new NotSupportedException();
                }
            }

            public override int Read(byte[] buffer, int offset, int count)
            {
                throw new NotSupportedException();
            }

            public override long Seek(long offset, SeekOrigin origin)
            {
                throw new NotSupportedException();
            }

            public override void SetLength(long value)
            {
                throw new NotSupportedException();
            }

            private void StripPreamble(byte[] buffer, ref int offset, ref int count)
            {
                if (_preambleToStrip != null && count >= _preambleToStrip.Length)
                {
                    for (int idx = 0; idx < _preambleToStrip.Length; idx++)
                    {
                        if (_preambleToStrip[idx] != buffer[idx])
                        {
                            _preambleToStrip = null;
                            return;
                        }
                    }

                    offset += _preambleToStrip.Length;
                    count -= _preambleToStrip.Length;
                }
                _preambleToStrip = null;
            }

            public override void Write(byte[] buffer, int offset, int count)
            {
                Debug.Assert(!_parser._asyncWrite);
                ValidateWriteParameters(buffer, offset, count);

                StripPreamble(buffer, ref offset, ref count);

                if (count > 0)
                {
                    _parser.WriteInt(count, _stateObj); // write length of chunk
                    _stateObj.WriteByteArray(buffer, count, offset);
                }
            }

            public override Task WriteAsync(byte[] buffer, int offset, int count, CancellationToken cancellationToken)
            {
                Debug.Assert(_parser._asyncWrite);
                ValidateWriteParameters(buffer, offset, count);

                StripPreamble(buffer, ref offset, ref count);

                Task task = null;
                if (count > 0)
                {
                    _parser.WriteInt(count, _stateObj); // write length of chunk
                    task = _stateObj.WriteByteArray(buffer, count, offset, canAccumulate: false);
                }

                return task ?? Task.CompletedTask;
            }

            internal static void ValidateWriteParameters(byte[] buffer, int offset, int count)
            {
                if (buffer == null)
                {
                    throw ADP.ArgumentNull(nameof(buffer));
                }
                if (offset < 0)
                {
                    throw ADP.ArgumentOutOfRange(nameof(offset));
                }
                if (count < 0)
                {
                    throw ADP.ArgumentOutOfRange(nameof(count));
                }
                try
                {
                    if (checked(offset + count) > buffer.Length)
                    {
                        throw ExceptionBuilder.InvalidOffsetLength();
                    }
                }
                catch (OverflowException)
                {
                    // If we've overflowed when adding offset and count, then they never would have fit into buffer anyway
                    throw ExceptionBuilder.InvalidOffsetLength();
                }
            }
        }

        private class ConstrainedTextWriter : TextWriter
        {
            private TextWriter _next;
            private int _size;
            private int _written;

            public ConstrainedTextWriter(TextWriter next, int size)
            {
                _next = next;
                _size = size;
                _written = 0;

                if (_size < 1)
                {
                    _size = int.MaxValue;
                }
            }

            public bool IsComplete
            {
                get
                {
                    return _size > 0 && _written >= _size;
                }
            }

            public override Encoding Encoding
            {
                get { return _next.Encoding; }
            }

            public override void Flush()
            {
                _next.Flush();
            }

            public override Task FlushAsync()
            {
                return _next.FlushAsync();
            }

            public override void Write(char value)
            {
                if (_written < _size)
                {
                    _next.Write(value);
                    _written++;
                }
                Debug.Assert(_size < 0 || _written <= _size, string.Format("Length of data written exceeds specified length.  Written: {0}, specified: {1}", _written, _size));
            }

            public override void Write(char[] buffer, int index, int count)
            {
                ValidateWriteParameters(buffer, index, count);

                Debug.Assert(_size >= _written);
                count = Math.Min(_size - _written, count);
                if (count > 0)
                {
                    _next.Write(buffer, index, count);
                }
                _written += count;
            }

            public override Task WriteAsync(char value)
            {
                if (_written < _size)
                {
                    _written++;
                    return _next.WriteAsync(value);
                }

                return Task.CompletedTask;
            }

            public override Task WriteAsync(char[] buffer, int index, int count)
            {
                ValidateWriteParameters(buffer, index, count);

                Debug.Assert(_size >= _written);
                count = Math.Min(_size - _written, count);
                if (count > 0)
                {
                    _written += count;
                    return _next.WriteAsync(buffer, index, count);
                }

                return Task.CompletedTask;
            }

            public override Task WriteAsync(string value)
            {
                return WriteAsync(value.ToCharArray());
            }

            internal static void ValidateWriteParameters(char[] buffer, int offset, int count)
            {
                if (buffer == null)
                {
                    throw ADP.ArgumentNull(nameof(buffer));
                }
                if (offset < 0)
                {
                    throw ADP.ArgumentOutOfRange(nameof(offset));
                }
                if (count < 0)
                {
                    throw ADP.ArgumentOutOfRange(nameof(count));
                }
                try
                {
                    if (checked(offset + count) > buffer.Length)
                    {
                        throw ExceptionBuilder.InvalidOffsetLength();
                    }
                }
                catch (OverflowException)
                {
                    // If we've overflowed when adding offset and count, then they never would have fit into buffer anyway
                    throw ExceptionBuilder.InvalidOffsetLength();
                }
            }
        }

        private async Task WriteXmlFeed(XmlDataFeed feed, TdsParserStateObject stateObj, bool needBom, Encoding encoding, int size)
        {
            byte[] preambleToSkip = null;
            if (!needBom)
            {
                preambleToSkip = encoding.GetPreamble();
            }
            ConstrainedTextWriter writer = new ConstrainedTextWriter(new StreamWriter(new TdsOutputStream(this, stateObj, preambleToSkip), encoding), size);

            XmlWriterSettings writerSettings = new XmlWriterSettings();
            writerSettings.CloseOutput = false;		// don't close the memory stream
            writerSettings.ConformanceLevel = ConformanceLevel.Fragment;
            if (_asyncWrite)
            {
                writerSettings.Async = true;
            }
            XmlWriter ww = XmlWriter.Create(writer, writerSettings);

            if (feed._source.ReadState == ReadState.Initial)
            {
                feed._source.Read();
            }

            while (!feed._source.EOF && !writer.IsComplete)
            {
                // We are copying nodes from a reader to a writer.  This will cause the
                // XmlDeclaration to be emitted despite ConformanceLevel.Fragment above.
                // Therefore, we filter out the XmlDeclaration while copying.
                if (feed._source.NodeType == XmlNodeType.XmlDeclaration)
                {
                    feed._source.Read();
                    continue;
                }

                if (_asyncWrite)
                {
                    await ww.WriteNodeAsync(feed._source, true).ConfigureAwait(false);
                }
                else
                {
                    ww.WriteNode(feed._source, true);
                }
            }

            if (_asyncWrite)
            {
                await ww.FlushAsync().ConfigureAwait(false);
            }
            else
            {
                ww.Flush();
            }
        }

        private async Task WriteTextFeed(TextDataFeed feed, Encoding encoding, bool needBom, TdsParserStateObject stateObj, int size)
        {
            Debug.Assert(encoding == null || !needBom);
            char[] inBuff = new char[constTextBufferSize];

            encoding = encoding ?? new UnicodeEncoding(false, false);

            ConstrainedTextWriter writer = new ConstrainedTextWriter(new StreamWriter(new TdsOutputStream(this, stateObj, null), encoding), size);

            if (needBom)
            {
                if (_asyncWrite)
                {
                    await writer.WriteAsync((char)TdsEnums.XMLUNICODEBOM).ConfigureAwait(false);
                }
                else
                {
                    writer.Write((char)TdsEnums.XMLUNICODEBOM);
                }
            }

            int nWritten = 0;
            do
            {
                int nRead = 0;

                if (_asyncWrite)
                {
                    nRead = await feed._source.ReadBlockAsync(inBuff, 0, constTextBufferSize).ConfigureAwait(false);
                }
                else
                {
                    nRead = feed._source.ReadBlock(inBuff, 0, constTextBufferSize);
                }

                if (nRead == 0)
                {
                    break;
                }

                if (_asyncWrite)
                {
                    await writer.WriteAsync(inBuff, 0, nRead).ConfigureAwait(false);
                }
                else
                {
                    writer.Write(inBuff, 0, nRead);
                }

                nWritten += nRead;
            } while (!writer.IsComplete);

            if (_asyncWrite)
            {
                await writer.FlushAsync().ConfigureAwait(false);
            }
            else
            {
                writer.Flush();
            }
        }

        private async Task WriteStreamFeed(StreamDataFeed feed, TdsParserStateObject stateObj, int len)
        {
            TdsOutputStream output = new TdsOutputStream(this, stateObj, null);
            byte[] buff = new byte[constBinBufferSize];
            int nWritten = 0;
            do
            {
                int nRead = 0;
                int readSize = constBinBufferSize;
                if (len > 0 && nWritten + readSize > len)
                {
                    readSize = len - nWritten;
                }

                Debug.Assert(readSize >= 0);

                if (_asyncWrite)
                {
                    nRead = await feed._source.ReadAsync(buff, 0, readSize).ConfigureAwait(false);
                }
                else
                {
                    nRead = feed._source.Read(buff, 0, readSize);
                }

                if (nRead == 0)
                {
                    return;
                }

                if (_asyncWrite)
                {
                    await output.WriteAsync(buff, 0, nRead).ConfigureAwait(false);
                }
                else
                {
                    output.Write(buff, 0, nRead);
                }

                nWritten += nRead;
            } while (len <= 0 || nWritten < len);
        }

        private Task NullIfCompletedWriteTask(Task task)
        {
            if (task == null)
            {
                return null;
            }
            switch (task.Status)
            {
                case TaskStatus.RanToCompletion:
                    return null;
                case TaskStatus.Faulted:
                    throw task.Exception.InnerException;
                case TaskStatus.Canceled:
                    throw SQL.OperationCancelled();
                default:
                    return task;
            }
        }

        private Task WriteValue(object value, MetaType type, byte scale, int actualLength, int encodingByteSize, int offset, TdsParserStateObject stateObj, int paramSize, bool isDataFeed)
        {
            return GetTerminationTask(WriteUnterminatedValue(value, type, scale, actualLength, encodingByteSize, offset, stateObj, paramSize, isDataFeed),
                value, type, actualLength, stateObj, isDataFeed);
        }

        // For MAX types, this method can only write everything in one big chunk. If multiple
        // chunk writes needed, please use WritePlpBytes/WritePlpChars
        private Task WriteUnterminatedValue(object value, MetaType type, byte scale, int actualLength, int encodingByteSize, int offset, TdsParserStateObject stateObj, int paramSize, bool isDataFeed)
        {
            Debug.Assert((null != value) && (DBNull.Value != value), "unexpected missing or empty object");

            // parameters are always sent over as BIG or N types
            switch (type.NullableType)
            {
                case TdsEnums.SQLFLTN:
                    if (type.FixedLength == 4)
                        WriteFloat((float)value, stateObj);
                    else
                    {
                        Debug.Assert(type.FixedLength == 8, "Invalid length for SqlDouble type!");
                        WriteDouble((double)value, stateObj);
                    }

                    break;

                case TdsEnums.SQLBIGBINARY:
                case TdsEnums.SQLBIGVARBINARY:
                case TdsEnums.SQLIMAGE:
                case TdsEnums.SQLUDT:
                    {
                        // An array should be in the object
                        Debug.Assert(isDataFeed || value is byte[], "Value should be an array of bytes");
                        Debug.Assert(!isDataFeed || value is StreamDataFeed, "Value should be a stream");

                        if (isDataFeed)
                        {
                            Debug.Assert(type.IsPlp, "Stream assigned to non-PLP was not converted!");
                            return NullIfCompletedWriteTask(WriteStreamFeed((StreamDataFeed)value, stateObj, paramSize));
                        }
                        else
                        {
                            if (type.IsPlp)
                            {
                                WriteInt(actualLength, stateObj);               // chunk length                        
                            }
                            return stateObj.WriteByteArray((byte[])value, actualLength, offset, canAccumulate: false);
                        }
                    }

                case TdsEnums.SQLUNIQUEID:
                    {
                        System.Guid guid = (System.Guid)value;
                        byte[] b = guid.ToByteArray();

                        Debug.Assert((actualLength == b.Length) && (actualLength == 16), "Invalid length for guid type in com+ object");
                        stateObj.WriteByteArray(b, actualLength, 0);
                        break;
                    }

                case TdsEnums.SQLBITN:
                    {
                        Debug.Assert(type.FixedLength == 1, "Invalid length for SqlBoolean type");
                        if ((bool)value == true)
                            stateObj.WriteByte(1);
                        else
                            stateObj.WriteByte(0);

                        break;
                    }

                case TdsEnums.SQLINTN:
                    if (type.FixedLength == 1)
                        stateObj.WriteByte((byte)value);
                    else if (type.FixedLength == 2)
                        WriteShort((short)value, stateObj);
                    else if (type.FixedLength == 4)
                        WriteInt((int)value, stateObj);
                    else
                    {
                        Debug.Assert(type.FixedLength == 8, "invalid length for SqlIntN type:  " + type.FixedLength.ToString(CultureInfo.InvariantCulture));
                        WriteLong((long)value, stateObj);
                    }

                    break;

                case TdsEnums.SQLBIGCHAR:
                case TdsEnums.SQLBIGVARCHAR:
                case TdsEnums.SQLTEXT:
                    {
                        Debug.Assert(!isDataFeed || (value is TextDataFeed || value is XmlDataFeed), "Value must be a TextReader or XmlReader");
                        Debug.Assert(isDataFeed || (value is string || value is byte[]), "Value is a byte array or string");

                        if (isDataFeed)
                        {
                            Debug.Assert(type.IsPlp, "Stream assigned to non-PLP was not converted!");
                            TextDataFeed tdf = value as TextDataFeed;
                            if (tdf == null)
                            {
                                return NullIfCompletedWriteTask(WriteXmlFeed((XmlDataFeed)value, stateObj, needBom: true, encoding: _defaultEncoding, size: paramSize));
                            }
                            else
                            {
                                return NullIfCompletedWriteTask(WriteTextFeed(tdf, _defaultEncoding, false, stateObj, paramSize));
                            }
                        }
                        else
                        {
                            if (type.IsPlp)
                            {
                                WriteInt(encodingByteSize, stateObj);               // chunk length
                            }
                            if (value is byte[])
                            { // If LazyMat non-filled blob, send cookie rather than value
                                return stateObj.WriteByteArray((byte[])value, actualLength, 0, canAccumulate: false);
                            }
                            else
                            {
                                return WriteEncodingChar((string)value, actualLength, offset, _defaultEncoding, stateObj, canAccumulate: false);
                            }
                        }
                    }
                case TdsEnums.SQLNCHAR:
                case TdsEnums.SQLNVARCHAR:
                case TdsEnums.SQLNTEXT:
                case TdsEnums.SQLXMLTYPE:
                    {
                        Debug.Assert(!isDataFeed || (value is TextDataFeed || value is XmlDataFeed), "Value must be a TextReader or XmlReader");
                        Debug.Assert(isDataFeed || (value is string || value is byte[]), "Value is a byte array or string");

                        if (isDataFeed)
                        {
                            Debug.Assert(type.IsPlp, "Stream assigned to non-PLP was not converted!");
                            TextDataFeed tdf = value as TextDataFeed;
                            if (tdf == null)
                            {
                                return NullIfCompletedWriteTask(WriteXmlFeed((XmlDataFeed)value, stateObj, IsBOMNeeded(type, value), Encoding.Unicode, paramSize));
                            }
                            else
                            {
                                return NullIfCompletedWriteTask(WriteTextFeed(tdf, null, IsBOMNeeded(type, value), stateObj, paramSize));
                            }
                        }
                        else
                        {
                            if (type.IsPlp)
                            {
                                if (IsBOMNeeded(type, value))
                                {
                                    WriteInt(actualLength + 2, stateObj);               // chunk length
                                    WriteShort(TdsEnums.XMLUNICODEBOM, stateObj);
                                }
                                else
                                {
                                    WriteInt(actualLength, stateObj);               // chunk length
                                }
                            }
                            if (value is byte[])
                            { // If LazyMat non-filled blob, send cookie rather than value
                                return stateObj.WriteByteArray((byte[])value, actualLength, 0, canAccumulate: false);
                            }
                            else
                            {
                                // convert to cchars instead of cbytes
                                actualLength >>= 1;
                                return WriteString((string)value, actualLength, offset, stateObj, canAccumulate: false);
                            }
                        }
                    }
                case TdsEnums.SQLNUMERICN:
                    Debug.Assert(type.FixedLength <= 17, "Decimal length cannot be greater than 17 bytes");
                    WriteDecimal((decimal)value, stateObj);
                    break;

                case TdsEnums.SQLDATETIMN:
                    Debug.Assert(type.FixedLength <= 0xff, "Invalid Fixed Length");

                    TdsDateTime dt = MetaType.FromDateTime((DateTime)value, (byte)type.FixedLength);

                    if (type.FixedLength == 4)
                    {
                        if (0 > dt.days || dt.days > ushort.MaxValue)
                            throw SQL.SmallDateTimeOverflow(MetaType.ToDateTime(dt.days, dt.time, 4).ToString(CultureInfo.InvariantCulture));

                        WriteShort(dt.days, stateObj);
                        WriteShort(dt.time, stateObj);
                    }
                    else
                    {
                        WriteInt(dt.days, stateObj);
                        WriteInt(dt.time, stateObj);
                    }

                    break;

                case TdsEnums.SQLMONEYN:
                    {
                        WriteCurrency((decimal)value, type.FixedLength, stateObj);
                        break;
                    }

                case TdsEnums.SQLDATE:
                    {
                        WriteDate((DateTime)value, stateObj);
                        break;
                    }

                case TdsEnums.SQLTIME:
                    if (scale > TdsEnums.DEFAULT_VARTIME_SCALE)
                    {
                        throw SQL.TimeScaleValueOutOfRange(scale);
                    }
                    WriteTime((TimeSpan)value, scale, actualLength, stateObj);
                    break;

                case TdsEnums.SQLDATETIME2:
                    if (scale > TdsEnums.DEFAULT_VARTIME_SCALE)
                    {
                        throw SQL.TimeScaleValueOutOfRange(scale);
                    }
                    WriteDateTime2((DateTime)value, scale, actualLength, stateObj);
                    break;

                case TdsEnums.SQLDATETIMEOFFSET:
                    WriteDateTimeOffset((DateTimeOffset)value, scale, actualLength, stateObj);
                    break;

                default:
                    Debug.Assert(false, "Unknown TdsType!" + type.NullableType.ToString("x2", (IFormatProvider)null));
                    break;
            } // switch
            // return point for accumulated writes, note: non-accumulated writes returned from their case statements
            return null;
            // Debug.WriteLine("value:  " + value.ToString(CultureInfo.InvariantCulture));
        }

        //
        // we always send over nullable types for parameters so we always write the varlen fields
        //

        internal void WriteParameterVarLen(MetaType type, int size, bool isNull, TdsParserStateObject stateObj, bool unknownLength = false)
        {
            if (type.IsLong)
            { // text/image/SQLVariant have a 4 byte length, plp datatypes have 8 byte lengths
                if (isNull)
                {
                    if (type.IsPlp)
                    {
                        WriteLong(unchecked((long)TdsEnums.SQL_PLP_NULL), stateObj);
                    }
                    else
                    {
                        WriteInt(unchecked((int)TdsEnums.VARLONGNULL), stateObj);
                    }
                }
                else if (type.NullableType == TdsEnums.SQLXMLTYPE || unknownLength)
                {
                    WriteUnsignedLong(TdsEnums.SQL_PLP_UNKNOWNLEN, stateObj);
                }
                else if (type.IsPlp)
                {
                    // Non-xml plp types
                    WriteLong((long)size, stateObj);
                }
                else
                {
                    WriteInt(size, stateObj);
                }
            }
            else if (type.IsVarTime)
            {
                if (isNull)
                {
                    stateObj.WriteByte(TdsEnums.FIXEDNULL);
                }
                else
                {
                    stateObj.WriteByte((byte)size);
                }
            }
            else if (false == type.IsFixed)
            { // non-long but variable length column, must be a BIG* type: 2 byte length
                if (isNull)
                {
                    WriteShort(TdsEnums.VARNULL, stateObj);
                }
                else
                {
                    WriteShort(size, stateObj);
                }
            }
            else
            {
                if (isNull)
                {
                    stateObj.WriteByte(TdsEnums.FIXEDNULL);
                }
                else
                {
                    Debug.Assert(type.FixedLength <= 0xff, "WriteParameterVarLen: invalid one byte length!");
                    stateObj.WriteByte((byte)(type.FixedLength & 0xff)); // 1 byte for everything else
                }
            }
        }

        // Reads the next chunk in a nvarchar(max) data stream.
        // This call must be preceded by a call to ReadPlpLength or ReadDataLength.
        // Will not start reading into the next chunk if bytes requested is larger than
        // the current chunk length. Do another ReadPlpLength, ReadPlpUnicodeChars in that case.
        // Returns the actual chars read
        private bool TryReadPlpUnicodeCharsChunk(char[] buff, int offst, int len, TdsParserStateObject stateObj, out int charsRead)
        {
            Debug.Assert((buff == null && len == 0) || (buff.Length >= offst + len), "Invalid length sent to ReadPlpUnicodeChars()!");
            Debug.Assert((stateObj._longlen != 0) && (stateObj._longlen != TdsEnums.SQL_PLP_NULL),
                        "Out of sync plp read request");
            if (stateObj._longlenleft == 0)
            {
                Debug.Assert(false, "Out of sync read request");
                charsRead = 0;
                return true;
            }

            charsRead = len;

            // stateObj._longlenleft is in bytes
            if ((stateObj._longlenleft >> 1) < (ulong)len)
                charsRead = (int)(stateObj._longlenleft >> 1);

            for (int ii = 0; ii < charsRead; ii++)
            {
                if (!stateObj.TryReadChar(out buff[offst + ii]))
                {
                    return false;
                }
            }

            stateObj._longlenleft -= ((ulong)charsRead << 1);
            return true;
        }

        internal int ReadPlpUnicodeChars(ref char[] buff, int offst, int len, TdsParserStateObject stateObj)
        {
            int charsRead;
            Debug.Assert(stateObj._syncOverAsync, "Should not attempt pends in a synchronous call");
            bool result = TryReadPlpUnicodeChars(ref buff, offst, len, stateObj, out charsRead);
            if (!result) { throw SQL.SynchronousCallMayNotPend(); }
            return charsRead;
        }

        // Reads the requested number of chars from a plp data stream, or the entire data if
        // requested length is -1 or larger than the actual length of data. First call to this method
        //  should be preceded by a call to ReadPlpLength or ReadDataLength.
        // Returns the actual chars read.
        internal bool TryReadPlpUnicodeChars(ref char[] buff, int offst, int len, TdsParserStateObject stateObj, out int totalCharsRead)
        {
            int charsRead = 0;
            int charsLeft = 0;
            char[] newbuf;

            if (stateObj._longlen == 0)
            {
                Debug.Assert(stateObj._longlenleft == 0);
                totalCharsRead = 0;
                return true;       // No data
            }

            Debug.Assert(((ulong)stateObj._longlen != TdsEnums.SQL_PLP_NULL),
                    "Out of sync plp read request");

            Debug.Assert((buff == null && offst == 0) || (buff.Length >= offst + len), "Invalid length sent to ReadPlpUnicodeChars()!");
            charsLeft = len;

            // If total length is known up front, allocate the whole buffer in one shot instead of realloc'ing and copying over each time
            if (buff == null && stateObj._longlen != TdsEnums.SQL_PLP_UNKNOWNLEN)
            {
                buff = new char[(int)Math.Min((int)stateObj._longlen, len)];
            }

            if (stateObj._longlenleft == 0)
            {
                ulong ignored;
                if (!stateObj.TryReadPlpLength(false, out ignored))
                {
                    totalCharsRead = 0;
                    return false;
                }
                if (stateObj._longlenleft == 0)
                { // Data read complete
                    totalCharsRead = 0;
                    return true;
                }
            }

            totalCharsRead = 0;

            while (charsLeft > 0)
            {
                charsRead = (int)Math.Min((stateObj._longlenleft + 1) >> 1, (ulong)charsLeft);
                if ((buff == null) || (buff.Length < (offst + charsRead)))
                {
                    // Grow the array
                    newbuf = new char[offst + charsRead];
                    if (buff != null)
                    {
                        Buffer.BlockCopy(buff, 0, newbuf, 0, offst * 2);
                    }
                    buff = newbuf;
                }
                if (charsRead > 0)
                {
                    if (!TryReadPlpUnicodeCharsChunk(buff, offst, charsRead, stateObj, out charsRead))
                    {
                        return false;
                    }
                    charsLeft -= charsRead;
                    offst += charsRead;
                    totalCharsRead += charsRead;
                }
                // Special case single byte left
                if (stateObj._longlenleft == 1 && (charsLeft > 0))
                {
                    byte b1;
                    if (!stateObj.TryReadByte(out b1))
                    {
                        return false;
                    }
                    stateObj._longlenleft--;
                    ulong ignored;
                    if (!stateObj.TryReadPlpLength(false, out ignored))
                    {
                        return false;
                    }
                    Debug.Assert((stateObj._longlenleft != 0), "ReadPlpUnicodeChars: Odd byte left at the end!");
                    byte b2;
                    if (!stateObj.TryReadByte(out b2))
                    {
                        return false;
                    }
                    stateObj._longlenleft--;
                    // Put it at the end of the array. At this point we know we have an extra byte.
                    buff[offst] = (char)(((b2 & 0xff) << 8) + (b1 & 0xff));
                    offst = checked((int)offst + 1);
                    charsRead++;
                    charsLeft--;
                    totalCharsRead++;
                }
                if (stateObj._longlenleft == 0)
                { // Read the next chunk or cleanup state if hit the end
                    ulong ignored;
                    if (!stateObj.TryReadPlpLength(false, out ignored))
                    {
                        return false;
                    }
                }

                if (stateObj._longlenleft == 0)   // Data read complete
                    break;
            }
            return true;
        }

        internal int ReadPlpAnsiChars(ref char[] buff, int offst, int len, SqlMetaDataPriv metadata, TdsParserStateObject stateObj)
        {
            int charsRead = 0;
            int charsLeft = 0;
            int bytesRead = 0;
            int totalcharsRead = 0;

            if (stateObj._longlen == 0)
            {
                Debug.Assert(stateObj._longlenleft == 0);
                return 0;       // No data
            }

            Debug.Assert(((ulong)stateObj._longlen != TdsEnums.SQL_PLP_NULL),
                    "Out of sync plp read request");

            Debug.Assert((buff == null && offst == 0) || (buff.Length >= offst + len), "Invalid length sent to ReadPlpAnsiChars()!");
            charsLeft = len;

            if (stateObj._longlenleft == 0)
            {
                stateObj.ReadPlpLength(false);
                if (stateObj._longlenleft == 0)
                {// Data read complete
                    stateObj._plpdecoder = null;
                    return 0;
                }
            }

            if (stateObj._plpdecoder == null)
            {
                Encoding enc = metadata.encoding;

                if (enc == null)
                {
                    if (null == _defaultEncoding)
                    {
                        ThrowUnsupportedCollationEncountered(stateObj);
                    }

                    enc = _defaultEncoding;
                }
                stateObj._plpdecoder = enc.GetDecoder();
            }

            while (charsLeft > 0)
            {
                bytesRead = (int)Math.Min(stateObj._longlenleft, (ulong)charsLeft);
                if ((stateObj._bTmp == null) || (stateObj._bTmp.Length < bytesRead))
                {
                    // Grow the array
                    stateObj._bTmp = new byte[bytesRead];
                }

                bytesRead = stateObj.ReadPlpBytesChunk(stateObj._bTmp, 0, bytesRead);

                charsRead = stateObj._plpdecoder.GetChars(stateObj._bTmp, 0, bytesRead, buff, offst);
                charsLeft -= charsRead;
                offst += charsRead;
                totalcharsRead += charsRead;
                if (stateObj._longlenleft == 0)  // Read the next chunk or cleanup state if hit the end
                    stateObj.ReadPlpLength(false);

                if (stateObj._longlenleft == 0)
                { // Data read complete
                    stateObj._plpdecoder = null;
                    break;
                }
            }
            return (totalcharsRead);
        }

        // ensure value is not null and does not have an NBC bit set for it before using this method
        internal ulong SkipPlpValue(ulong cb, TdsParserStateObject stateObj)
        {
            ulong skipped;
            Debug.Assert(stateObj._syncOverAsync, "Should not attempt pends in a synchronous call");
            bool result = TrySkipPlpValue(cb, stateObj, out skipped);
            if (!result) { throw SQL.SynchronousCallMayNotPend(); }
            return skipped;
        }

        internal bool TrySkipPlpValue(ulong cb, TdsParserStateObject stateObj, out ulong totalBytesSkipped)
        {
            // Read and skip cb bytes or until  ReadPlpLength returns 0.
            int bytesSkipped;
            totalBytesSkipped = 0;

            if (stateObj._longlenleft == 0)
            {
                ulong ignored;
                if (!stateObj.TryReadPlpLength(false, out ignored))
                {
                    return false;
                }
            }

            while ((totalBytesSkipped < cb) &&
                    (stateObj._longlenleft > 0))
            {
                if (stateObj._longlenleft > int.MaxValue)
                    bytesSkipped = int.MaxValue;
                else
                    bytesSkipped = (int)stateObj._longlenleft;
                bytesSkipped = ((cb - totalBytesSkipped) < (ulong)bytesSkipped) ? (int)(cb - totalBytesSkipped) : bytesSkipped;

                if (!stateObj.TrySkipBytes(bytesSkipped))
                {
                    return false;
                }
                stateObj._longlenleft -= (ulong)bytesSkipped;
                totalBytesSkipped += (ulong)bytesSkipped;

                if (stateObj._longlenleft == 0)
                {
                    ulong ignored;
                    if (!stateObj.TryReadPlpLength(false, out ignored))
                    {
                        return false;
                    }
                }
            }

            return true;
        }

        internal ulong PlpBytesLeft(TdsParserStateObject stateObj)
        {
            if ((stateObj._longlen != 0) && (stateObj._longlenleft == 0))
                stateObj.ReadPlpLength(false);

            return stateObj._longlenleft;
        }

        internal bool TryPlpBytesLeft(TdsParserStateObject stateObj, out ulong left)
        {
            if ((stateObj._longlen != 0) && (stateObj._longlenleft == 0))
            {
                if (!stateObj.TryReadPlpLength(false, out left))
                {
                    return false;
                }
            }

            left = stateObj._longlenleft;
            return true;
        }

        private const ulong _indeterminateSize = 0xffffffffffffffff;        // Represents unknown size

        internal ulong PlpBytesTotalLength(TdsParserStateObject stateObj)
        {
            if (stateObj._longlen == TdsEnums.SQL_PLP_UNKNOWNLEN)
                return _indeterminateSize;
            else if (stateObj._longlen == TdsEnums.SQL_PLP_NULL)
                return 0;

            return stateObj._longlen;
        }

        private bool TryProcessUDTMetaData(SqlMetaDataPriv metaData, TdsParserStateObject stateObj)
        {

            ushort shortLength;
            byte byteLength;

            if (!stateObj.TryReadUInt16(out shortLength))
            { // max byte size
                return false;
            }
            metaData.length = shortLength;

            // database name
            if (!stateObj.TryReadByte(out byteLength))
            {
                return false;
            }
            if (byteLength != 0)
            {
                if (!stateObj.TryReadString(byteLength, out metaData.udtDatabaseName))
                {
                    return false;
                }
            }

            // schema name
            if (!stateObj.TryReadByte(out byteLength))
            {
                return false;
            }
            if (byteLength != 0)
            {
                if (!stateObj.TryReadString(byteLength, out metaData.udtSchemaName))
                {
                    return false;
                }
            }

            // type name
            if (!stateObj.TryReadByte(out byteLength))
            {
                return false;
            }
            if (byteLength != 0)
            {
                if (!stateObj.TryReadString(byteLength, out metaData.udtTypeName))
                {
                    return false;
                }
            }

            if (!stateObj.TryReadUInt16(out shortLength))
            {
                return false;
            }
            if (shortLength != 0)
            {
                if (!stateObj.TryReadString(shortLength, out metaData.udtAssemblyQualifiedName))
                {
                    return false;
                }
            }

            return true;
        }
    }    // tdsparser
}//namespace<|MERGE_RESOLUTION|>--- conflicted
+++ resolved
@@ -778,16 +778,11 @@
                         if (_encryptionOption == EncryptionOptions.ON ||
                             _encryptionOption == EncryptionOptions.LOGIN)
                         {
-<<<<<<< HEAD
-                            UInt32 error = 0;
+                            uint error = 0;
                             // If we're using legacy server certificate validation behavior (not using access token), then validate if Encrypt=true and Trust Sever Certificate = false.
                             // If using access token, validate if Trust Server Certificate=false.
                             bool shouldValidateServerCert = (encrypt && !trustServerCert) || (_connHandler._accessTokenInBytes != null && !trustServerCert);
-                            UInt32 info = (shouldValidateServerCert ? TdsEnums.SNI_SSL_VALIDATE_CERTIFICATE : 0)
-=======
-                            uint error = 0;
-                            uint info = ((encrypt && !trustServerCert) ? TdsEnums.SNI_SSL_VALIDATE_CERTIFICATE : 0)
->>>>>>> d5f10c23
+                            uint info = (shouldValidateServerCert ? TdsEnums.SNI_SSL_VALIDATE_CERTIFICATE : 0)
                                 | (isYukonOrLater ? TdsEnums.SNI_SSL_USE_SCHANNEL_CACHE : 0);
 
                             if (encrypt && !integratedSecurity)
