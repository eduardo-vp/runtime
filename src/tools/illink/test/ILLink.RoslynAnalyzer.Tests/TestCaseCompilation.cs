// Licensed to the .NET Foundation under one or more agreements.
// The .NET Foundation licenses this file to you under the MIT license.

using System;
using System.Collections.Generic;
using System.Collections.Immutable;
using System.Diagnostics;
using System.Linq;
using System.Threading.Tasks;
using Microsoft.CodeAnalysis;
using Microsoft.CodeAnalysis.CSharp;
using Microsoft.CodeAnalysis.Diagnostics;

namespace ILLink.RoslynAnalyzer.Tests
{
	internal static class TestCaseCompilation
	{
		private static readonly ImmutableArray<DiagnosticAnalyzer> SupportedDiagnosticAnalyzers =
			ImmutableArray.Create<DiagnosticAnalyzer> (
				new RequiresDynamicCodeAnalyzer (),
				new COMAnalyzer (),
				new RequiresAssemblyFilesAnalyzer (),
				new RequiresUnreferencedCodeAnalyzer ());

		public static Task<(CompilationWithAnalyzers Compilation, SemanticModel SemanticModel, List<Diagnostic> ExceptionDiagnostics)> CreateCompilation (
			string src,
			(string, string)[]? globalAnalyzerOptions = null,
			IEnumerable<MetadataReference>? additionalReferences = null,
			IEnumerable<SyntaxTree>? additionalSources = null)
			=> CreateCompilation (CSharpSyntaxTree.ParseText (src), globalAnalyzerOptions, additionalReferences, additionalSources);

		public static async Task<(CompilationWithAnalyzers Compilation, SemanticModel SemanticModel, List<Diagnostic> ExceptionDiagnostics)> CreateCompilation (
			SyntaxTree src,
			(string, string)[]? globalAnalyzerOptions = null,
			IEnumerable<MetadataReference>? additionalReferences = null,
			IEnumerable<SyntaxTree>? additionalSources = null)
		{
			var mdRef = MetadataReference.CreateFromFile (typeof (Mono.Linker.Tests.Cases.Expectations.Metadata.BaseMetadataAttribute).Assembly.Location);
			additionalReferences ??= Array.Empty<MetadataReference> ();
			var sources = new List<SyntaxTree> () { src };
			sources.AddRange (additionalSources ?? Array.Empty<SyntaxTree> ());
			var comp = CSharpCompilation.Create (
				assemblyName: Guid.NewGuid ().ToString ("N"),
				syntaxTrees: sources,
				references: (await TestCaseUtils.GetNet6References ()).Add (mdRef).AddRange (additionalReferences),
				new CSharpCompilationOptions (OutputKind.DynamicallyLinkedLibrary));

			var analyzerOptions = new AnalyzerOptions (
				ImmutableArray<AdditionalText>.Empty,
				new SimpleAnalyzerOptions (globalAnalyzerOptions));

			var exceptionDiagnostics = new List<Diagnostic> ();

			var compWithAnalyzerOptions = new CompilationWithAnalyzersOptions (
				analyzerOptions,
				(Exception exception, DiagnosticAnalyzer diagnosticAnalyzer, Diagnostic diagnostic) => {
					exceptionDiagnostics.Add (diagnostic);
				},
				concurrentAnalysis: true,
				logAnalyzerExecutionTime: false);

			return (new CompilationWithAnalyzers (comp, SupportedDiagnosticAnalyzers, compWithAnalyzerOptions), comp.GetSemanticModel (src), exceptionDiagnostics);
		}

<<<<<<< HEAD
=======
		public static async Task<Compilation> GetCompilation (string source, IEnumerable<MetadataReference>? additionalReferences = null)
			=> (await CreateCompilation (source, additionalReferences: additionalReferences ?? Array.Empty<MetadataReference> ())).Compilation.Compilation;

>>>>>>> b75890df
		class SimpleAnalyzerOptions : AnalyzerConfigOptionsProvider
		{
			public SimpleAnalyzerOptions ((string, string)[]? globalOptions)
			{
				globalOptions ??= Array.Empty<(string, string)> ();
				GlobalOptions = new SimpleAnalyzerConfigOptions (ImmutableDictionary.CreateRange (
					StringComparer.OrdinalIgnoreCase,
					globalOptions.Select (x => new KeyValuePair<string, string> (x.Item1, x.Item2))));
			}

			public override AnalyzerConfigOptions GlobalOptions { get; }

			public override AnalyzerConfigOptions GetOptions (SyntaxTree tree)
				=> SimpleAnalyzerConfigOptions.Empty;

			public override AnalyzerConfigOptions GetOptions (AdditionalText textFile)
				=> SimpleAnalyzerConfigOptions.Empty;

			class SimpleAnalyzerConfigOptions : AnalyzerConfigOptions
			{
				public static readonly SimpleAnalyzerConfigOptions Empty = new SimpleAnalyzerConfigOptions (ImmutableDictionary<string, string>.Empty);

				private readonly ImmutableDictionary<string, string> _dict;
				public SimpleAnalyzerConfigOptions (ImmutableDictionary<string, string> dict)
				{
					_dict = dict;
				}

				// Suppress warning about missing nullable attributes
#pragma warning disable 8765
				public override bool TryGetValue (string key, out string? value)
					=> _dict.TryGetValue (key, out value);
#pragma warning restore 8765
			}
		}
	}
}<|MERGE_RESOLUTION|>--- conflicted
+++ resolved
@@ -62,12 +62,6 @@
 			return (new CompilationWithAnalyzers (comp, SupportedDiagnosticAnalyzers, compWithAnalyzerOptions), comp.GetSemanticModel (src), exceptionDiagnostics);
 		}
 
-<<<<<<< HEAD
-=======
-		public static async Task<Compilation> GetCompilation (string source, IEnumerable<MetadataReference>? additionalReferences = null)
-			=> (await CreateCompilation (source, additionalReferences: additionalReferences ?? Array.Empty<MetadataReference> ())).Compilation.Compilation;
-
->>>>>>> b75890df
 		class SimpleAnalyzerOptions : AnalyzerConfigOptionsProvider
 		{
 			public SimpleAnalyzerOptions ((string, string)[]? globalOptions)
