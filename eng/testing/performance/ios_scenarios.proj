--- conflicted
+++ resolved
@@ -104,7 +104,7 @@
           
           # Post commands
           $(Python) post.py
-<<<<<<< HEAD
+          exit $result
         ]]>
       </CustomCommands>
     </XHarnessAppBundleToTest>
@@ -129,9 +129,7 @@
 
           # Post commands
           $(Python) post.py
-=======
           exit $result
->>>>>>> 05337922
         ]]>
       </CustomCommands>
     </XHarnessAppBundleToTest>
@@ -157,10 +155,7 @@
           
           # Post commands
           $(Python) post.py
-<<<<<<< HEAD
-=======
           exit $result
->>>>>>> 05337922
         ]]>
       </CustomCommands>
     </XHarnessAppBundleToTest>
