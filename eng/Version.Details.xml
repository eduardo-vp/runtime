<Dependencies>
  <ProductDependencies>
    <Dependency Name="NETStandard.Library" Version="2.2.0-prerelease.19564.1">
      <Uri>https://github.com/dotnet/standard</Uri>
      <Sha>cfe95a23647c7de1fe1a349343115bd7720d6949</Sha>
    </Dependency>
<<<<<<< HEAD
    <Dependency Name="Microsoft.NETCore.Runtime.ICU.Transport" Version="5.0.0-rc.1.20451.2">
      <Uri>https://github.com/dotnet/icu</Uri>
      <Sha>ed7daa0d0a29de51ecaacf8e7820adf59a3bac1f</Sha>
=======
    <Dependency Name="Microsoft.NETCore.Runtime.ICU.Transport" Version="5.0.0-rc.1.20472.3">
      <Uri>https://github.com/dotnet/icu</Uri>
      <Sha>4bd3aa3a73628c059fb4563ff4ae91e2340a11e7</Sha>
>>>>>>> c5a3f49c
    </Dependency>
  </ProductDependencies>
  <ToolsetDependencies>
    <Dependency Name="Microsoft.DotNet.Arcade.Sdk" Version="5.0.0-beta.20467.6">
      <Uri>https://github.com/dotnet/arcade</Uri>
      <Sha>b63ea25b8dc50bb3dfcef128d415254bd5ca4dc8</Sha>
    </Dependency>
    <Dependency Name="Microsoft.DotNet.Helix.Sdk" Version="5.0.0-beta.20467.6">
      <Uri>https://github.com/dotnet/arcade</Uri>
      <Sha>b63ea25b8dc50bb3dfcef128d415254bd5ca4dc8</Sha>
    </Dependency>
    <Dependency Name="Microsoft.DotNet.ApiCompat" Version="5.0.0-beta.20467.6">
      <Uri>https://github.com/dotnet/arcade</Uri>
      <Sha>b63ea25b8dc50bb3dfcef128d415254bd5ca4dc8</Sha>
    </Dependency>
    <Dependency Name="Microsoft.DotNet.GenAPI" Version="5.0.0-beta.20467.6">
      <Uri>https://github.com/dotnet/arcade</Uri>
      <Sha>b63ea25b8dc50bb3dfcef128d415254bd5ca4dc8</Sha>
    </Dependency>
    <Dependency Name="Microsoft.DotNet.GenFacades" Version="5.0.0-beta.20467.6">
      <Uri>https://github.com/dotnet/arcade</Uri>
      <Sha>b63ea25b8dc50bb3dfcef128d415254bd5ca4dc8</Sha>
    </Dependency>
    <Dependency Name="Microsoft.DotNet.XUnitExtensions" Version="5.0.0-beta.20467.6">
      <Uri>https://github.com/dotnet/arcade</Uri>
      <Sha>b63ea25b8dc50bb3dfcef128d415254bd5ca4dc8</Sha>
    </Dependency>
    <Dependency Name="Microsoft.DotNet.XUnitConsoleRunner" Version="2.5.1-beta.20467.6">
      <Uri>https://github.com/dotnet/arcade</Uri>
      <Sha>b63ea25b8dc50bb3dfcef128d415254bd5ca4dc8</Sha>
    </Dependency>
    <Dependency Name="Microsoft.DotNet.Build.Tasks.Packaging" Version="5.0.0-beta.20467.6">
      <Uri>https://github.com/dotnet/arcade</Uri>
      <Sha>b63ea25b8dc50bb3dfcef128d415254bd5ca4dc8</Sha>
    </Dependency>
    <Dependency Name="Microsoft.DotNet.CodeAnalysis" Version="5.0.0-beta.20467.6">
      <Uri>https://github.com/dotnet/arcade</Uri>
      <Sha>b63ea25b8dc50bb3dfcef128d415254bd5ca4dc8</Sha>
    </Dependency>
    <Dependency Name="Microsoft.DotNet.Build.Tasks.TargetFramework.Sdk" Version="5.0.0-beta.20467.6">
      <Uri>https://github.com/dotnet/arcade</Uri>
      <Sha>b63ea25b8dc50bb3dfcef128d415254bd5ca4dc8</Sha>
    </Dependency>
    <Dependency Name="Microsoft.DotNet.RemoteExecutor" Version="5.0.0-beta.20467.6">
      <Uri>https://github.com/dotnet/arcade</Uri>
      <Sha>b63ea25b8dc50bb3dfcef128d415254bd5ca4dc8</Sha>
    </Dependency>
    <Dependency Name="Microsoft.DotNet.Build.Tasks.Feed" Version="5.0.0-beta.20467.6">
      <Uri>https://github.com/dotnet/arcade</Uri>
      <Sha>b63ea25b8dc50bb3dfcef128d415254bd5ca4dc8</Sha>
    </Dependency>
    <Dependency Name="Microsoft.DotNet.VersionTools.Tasks" Version="5.0.0-beta.20467.6">
      <Uri>https://github.com/dotnet/arcade</Uri>
      <Sha>b63ea25b8dc50bb3dfcef128d415254bd5ca4dc8</Sha>
    </Dependency>
    <Dependency Name="Microsoft.DotNet.Build.Tasks.SharedFramework.Sdk" Version="5.0.0-beta.20467.6">
      <Uri>https://github.com/dotnet/arcade</Uri>
      <Sha>b63ea25b8dc50bb3dfcef128d415254bd5ca4dc8</Sha>
    </Dependency>
    <Dependency Name="optimization.windows_nt-x64.IBC.CoreFx" Version="99.99.99-master-20200806.6">
      <Uri>https://dev.azure.com/dnceng/internal/_git/dotnet-optimization</Uri>
      <Sha>f69d7fc09c4fdb9e9427741b9a176e867dab577f</Sha>
    </Dependency>
    <Dependency Name="optimization.linux-x64.IBC.CoreFx" Version="99.99.99-master-20200806.6">
      <Uri>https://dev.azure.com/dnceng/internal/_git/dotnet-optimization</Uri>
      <Sha>f69d7fc09c4fdb9e9427741b9a176e867dab577f</Sha>
    </Dependency>
    <Dependency Name="optimization.windows_nt-x64.IBC.CoreCLR" Version="99.99.99-master-20200806.6">
      <Uri>https://dev.azure.com/dnceng/internal/_git/dotnet-optimization</Uri>
      <Sha>f69d7fc09c4fdb9e9427741b9a176e867dab577f</Sha>
    </Dependency>
    <Dependency Name="optimization.linux-x64.IBC.CoreCLR" Version="99.99.99-master-20200806.6">
      <Uri>https://dev.azure.com/dnceng/internal/_git/dotnet-optimization</Uri>
      <Sha>f69d7fc09c4fdb9e9427741b9a176e867dab577f</Sha>
    </Dependency>
    <Dependency Name="optimization.PGO.CoreCLR" Version="99.99.99-master-20200806.6">
      <Uri>https://dev.azure.com/dnceng/internal/_git/dotnet-optimization</Uri>
      <Sha>f69d7fc09c4fdb9e9427741b9a176e867dab577f</Sha>
    </Dependency>
    <Dependency Name="Microsoft.NET.Test.Sdk" Version="16.8.0-preview-20200730-03">
      <Uri>https://github.com/microsoft/vstest</Uri>
      <Sha>ddb755f58160c0e7fab50964d665be1bf47ff579</Sha>
    </Dependency>
    <Dependency Name="System.ComponentModel.TypeConverter.TestData" Version="5.0.0-beta.20377.1">
      <Uri>https://github.com/dotnet/runtime-assets</Uri>
      <Sha>4d5781485294568e51a4673719c8ae5ae8955e70</Sha>
    </Dependency>
    <Dependency Name="System.Drawing.Common.TestData" Version="5.0.0-beta.20377.1">
      <Uri>https://github.com/dotnet/runtime-assets</Uri>
      <Sha>4d5781485294568e51a4673719c8ae5ae8955e70</Sha>
    </Dependency>
    <Dependency Name="System.IO.Compression.TestData" Version="5.0.0-beta.20377.1">
      <Uri>https://github.com/dotnet/runtime-assets</Uri>
      <Sha>4d5781485294568e51a4673719c8ae5ae8955e70</Sha>
    </Dependency>
    <Dependency Name="System.IO.Packaging.TestData" Version="5.0.0-beta.20377.1">
      <Uri>https://github.com/dotnet/runtime-assets</Uri>
      <Sha>4d5781485294568e51a4673719c8ae5ae8955e70</Sha>
    </Dependency>
    <Dependency Name="System.Net.TestData" Version="5.0.0-beta.20377.1">
      <Uri>https://github.com/dotnet/runtime-assets</Uri>
      <Sha>4d5781485294568e51a4673719c8ae5ae8955e70</Sha>
    </Dependency>
    <Dependency Name="System.Private.Runtime.UnicodeData" Version="5.0.0-beta.20377.1">
      <Uri>https://github.com/dotnet/runtime-assets</Uri>
      <Sha>4d5781485294568e51a4673719c8ae5ae8955e70</Sha>
    </Dependency>
    <Dependency Name="System.Security.Cryptography.X509Certificates.TestData" Version="5.0.0-beta.20377.1">
      <Uri>https://github.com/dotnet/runtime-assets</Uri>
      <Sha>4d5781485294568e51a4673719c8ae5ae8955e70</Sha>
    </Dependency>
    <Dependency Name="System.Windows.Extensions.TestData" Version="5.0.0-beta.20377.1">
      <Uri>https://github.com/dotnet/runtime-assets</Uri>
      <Sha>4d5781485294568e51a4673719c8ae5ae8955e70</Sha>
    </Dependency>
    <Dependency Name="runtime.linux-arm64.Microsoft.NETCore.Runtime.Mono.LLVM.Sdk" Version="9.0.1-alpha.1.20410.1">
      <Uri>https://github.com/dotnet/llvm-project</Uri>
      <Sha>9cdff1ac4ccaf70a9172139fbd3e41dbb6a9d6bb</Sha>
    </Dependency>
    <Dependency Name="runtime.linux-arm64.Microsoft.NETCore.Runtime.Mono.LLVM.Tools" Version="9.0.1-alpha.1.20410.1">
      <Uri>https://github.com/dotnet/llvm-project</Uri>
      <Sha>9cdff1ac4ccaf70a9172139fbd3e41dbb6a9d6bb</Sha>
    </Dependency>
    <Dependency Name="runtime.linux-x64.Microsoft.NETCore.Runtime.Mono.LLVM.Sdk" Version="9.0.1-alpha.1.20410.1">
      <Uri>https://github.com/dotnet/llvm-project</Uri>
      <Sha>9cdff1ac4ccaf70a9172139fbd3e41dbb6a9d6bb</Sha>
    </Dependency>
    <Dependency Name="runtime.linux-x64.Microsoft.NETCore.Runtime.Mono.LLVM.Tools" Version="9.0.1-alpha.1.20410.1">
      <Uri>https://github.com/dotnet/llvm-project</Uri>
      <Sha>9cdff1ac4ccaf70a9172139fbd3e41dbb6a9d6bb</Sha>
    </Dependency>
    <Dependency Name="runtime.win-x64.Microsoft.NETCore.Runtime.Mono.LLVM.Sdk" Version="9.0.1-alpha.1.20410.1">
      <Uri>https://github.com/dotnet/llvm-project</Uri>
      <Sha>9cdff1ac4ccaf70a9172139fbd3e41dbb6a9d6bb</Sha>
    </Dependency>
    <Dependency Name="runtime.win-x64.Microsoft.NETCore.Runtime.Mono.LLVM.Tools" Version="9.0.1-alpha.1.20410.1">
      <Uri>https://github.com/dotnet/llvm-project</Uri>
      <Sha>9cdff1ac4ccaf70a9172139fbd3e41dbb6a9d6bb</Sha>
    </Dependency>
    <Dependency Name="runtime.osx.10.12-x64.Microsoft.NETCore.Runtime.Mono.LLVM.Sdk" Version="9.0.1-alpha.1.20410.1">
      <Uri>https://github.com/dotnet/llvm-project</Uri>
      <Sha>9cdff1ac4ccaf70a9172139fbd3e41dbb6a9d6bb</Sha>
    </Dependency>
    <Dependency Name="runtime.osx.10.12-x64.Microsoft.NETCore.Runtime.Mono.LLVM.Tools" Version="9.0.1-alpha.1.20410.1">
      <Uri>https://github.com/dotnet/llvm-project</Uri>
      <Sha>9cdff1ac4ccaf70a9172139fbd3e41dbb6a9d6bb</Sha>
    </Dependency>
    <Dependency Name="Microsoft.NETCore.App" Version="5.0.0-preview.4.20202.18">
      <Uri>https://github.com/dotnet/runtime</Uri>
      <Sha>0375524a91a47ca4db3ee1be548f74bab7e26e76</Sha>
    </Dependency>
    <Dependency Name="Microsoft.NETCore.DotNetHost" Version="5.0.0-preview.4.20202.18">
      <Uri>https://github.com/dotnet/runtime</Uri>
      <Sha>0375524a91a47ca4db3ee1be548f74bab7e26e76</Sha>
    </Dependency>
    <Dependency Name="Microsoft.NETCore.DotNetHostPolicy" Version="5.0.0-preview.4.20202.18">
      <Uri>https://github.com/dotnet/runtime</Uri>
      <Sha>0375524a91a47ca4db3ee1be548f74bab7e26e76</Sha>
    </Dependency>
    <Dependency Name="runtime.native.System.IO.Ports" Version="5.0.0-alpha.1.19563.3">
      <Uri>https://github.com/dotnet/runtime</Uri>
      <Sha>cf64918877d98577363bb40d5eafac52beb80a79</Sha>
    </Dependency>
    <Dependency Name="Microsoft.NETCore.ILAsm" Version="5.0.0-preview.8.20359.4">
      <Uri>https://github.com/dotnet/runtime</Uri>
      <Sha>bdfbf0cf85878673a80d7822cc11bde5c9fda30c</Sha>
    </Dependency>
    <Dependency Name="Microsoft.NET.Sdk.IL" Version="5.0.0-preview.8.20359.4">
      <Uri>https://github.com/dotnet/runtime</Uri>
      <Sha>bdfbf0cf85878673a80d7822cc11bde5c9fda30c</Sha>
    </Dependency>
    <Dependency Name="System.Text.Json" Version="5.0.0-preview.4.20202.18">
      <Uri>https://github.com/dotnet/runtime</Uri>
      <Sha>0375524a91a47ca4db3ee1be548f74bab7e26e76</Sha>
    </Dependency>
    <Dependency Name="Microsoft.NET.ILLink.Tasks" Version="5.0.0-rc.1.20420.3">
      <Uri>https://github.com/mono/linker</Uri>
      <Sha>e56c9e47031302a164912b0eb9f0c94c9d307290</Sha>
    </Dependency>
    <Dependency Name="Microsoft.DotNet.XHarness.TestRunners.Xunit" Version="1.0.0-prerelease.20411.1">
      <Uri>https://github.com/dotnet/xharness</Uri>
      <Sha>3cecc1a18c6063eeabc63984215c1cfb23018a63</Sha>
    </Dependency>
    <Dependency Name="Microsoft.DotNet.XHarness.CLI" Version="1.0.0-prerelease.20411.1">
      <Uri>https://github.com/dotnet/xharness</Uri>
      <Sha>3cecc1a18c6063eeabc63984215c1cfb23018a63</Sha>
    </Dependency>
  </ToolsetDependencies>
</Dependencies><|MERGE_RESOLUTION|>--- conflicted
+++ resolved
@@ -4,15 +4,9 @@
       <Uri>https://github.com/dotnet/standard</Uri>
       <Sha>cfe95a23647c7de1fe1a349343115bd7720d6949</Sha>
     </Dependency>
-<<<<<<< HEAD
-    <Dependency Name="Microsoft.NETCore.Runtime.ICU.Transport" Version="5.0.0-rc.1.20451.2">
-      <Uri>https://github.com/dotnet/icu</Uri>
-      <Sha>ed7daa0d0a29de51ecaacf8e7820adf59a3bac1f</Sha>
-=======
     <Dependency Name="Microsoft.NETCore.Runtime.ICU.Transport" Version="5.0.0-rc.1.20472.3">
       <Uri>https://github.com/dotnet/icu</Uri>
       <Sha>4bd3aa3a73628c059fb4563ff4ae91e2340a11e7</Sha>
->>>>>>> c5a3f49c
     </Dependency>
   </ProductDependencies>
   <ToolsetDependencies>
